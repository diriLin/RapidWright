--- conflicted
+++ resolved
@@ -2694,101 +2694,6 @@
         return s == Series.UltraScale || s == Series.UltraScalePlus;
     }
 
-<<<<<<< HEAD
-    private static Set<PIP> unroutePin(SitePinInst pin, Net net) {
-        Node sink = pin.getConnectedNode();
-        List<PIP> pips = net.getPIPs();
-        Map<Node,ArrayList<PIP>> reverseConns = new HashMap<>();
-        Map<Node,ArrayList<PIP>> reverseConnsStart = new HashMap<>();
-        Map<Node,Integer> fanout = new HashMap<>();
-        for (PIP pip : pips) {
-            Node endNode = pip.getEndNode();
-            Node startNode = pip.getStartNode();
-
-            ArrayList<PIP> rPips = reverseConns.get(endNode);
-            if (rPips == null) {
-                rPips = new ArrayList<>();
-                reverseConns.put(endNode, rPips);
-            }
-            rPips.add(pip);
-
-            if (pip.isBidirectional()) {
-                rPips = reverseConnsStart.get(startNode);
-                if (rPips == null) {
-                    rPips = new ArrayList<>();
-                    reverseConnsStart.put(startNode, rPips);
-                }
-                rPips.add(pip);
-            }
-
-            Integer count = fanout.get(startNode);
-            if (count == null) {
-                fanout.put(startNode, 1);
-            }else{
-                fanout.put(startNode, count+1);
-            }
-        }
-        ArrayList<PIP> curr = reverseConns.get(sink);
-        Integer fanoutCount = fanout.get(sink);
-        fanoutCount = fanoutCount == null ? 0 : fanoutCount;
-        boolean atReversedBidirectionalPip = false;
-        if (curr == null) {
-            // must be at a reversed bidirectional PIP
-            curr = reverseConnsStart.get(sink);
-            fanoutCount--;
-            atReversedBidirectionalPip = true;
-        }
-        HashSet<PIP> toRemove = new HashSet<>();
-        while (curr != null && curr.size() == 1 && fanoutCount < 2) {
-            PIP pip = curr.get(0);
-            toRemove.add(pip);
-            if (new Node(pip.getTile(), pip.getStartWireIndex()).equals(sink)) {
-                // reached the source and there is another branch starting with a reversed
-                // bidirectional PIP ... don't traverse it
-                break;
-            }
-            sink = new Node(pip.getTile(), atReversedBidirectionalPip ? pip.getEndWireIndex() :
-                    pip.getStartWireIndex());
-            atReversedBidirectionalPip = false;
-            curr = reverseConns.get(sink);
-            fanoutCount = fanout.get(sink);
-            fanoutCount = fanoutCount == null ? 0 : fanoutCount;
-            SitePin sitePin = sink.getSitePin();
-            if (curr == null && !(sitePin != null || sink.getWireName().contains(Net.VCC_WIRE_NAME) ||
-                    sink.getWireName().contains(Net.GND_WIRE_NAME))) {
-                // curr should only be null when we're at the source site, so we've hit a reversed bidirectional PIP
-                // on our linear path
-                curr = reverseConnsStart.get(sink);
-                curr.remove(pip);
-                fanoutCount--;
-                atReversedBidirectionalPip = true;
-            }
-            if (sitePin != null && sitePin.isInput()) {
-                SiteInst si = net.getSource().getSiteInst().getDesign().getSiteInstFromSite(sitePin.getSite());
-                if (si != null) {
-                    if (net.equals(si.getNetFromSiteWire(sitePin.getPinName()))) {
-                        fanoutCount = 2;
-                    }
-                }
-            }
-        }
-        if (curr == null && fanout.size() == 1 && !net.isStaticNet()) {
-            // We got all the way back to the source site. It is likely that
-            // the net is using dual exit points from the site as is common in
-            // SLICEs -- we should unroute the sitenet
-            SitePin sPin = sink.getSitePin();
-            SiteInst si = net.getSource().getSiteInst();
-            if (!si.unrouteIntraSiteNet(sPin.getBELPin(), sPin.getBELPin())) {
-                throw new RuntimeException("ERROR: Improperly routed net state while unrouting pin " +
-                        " of net " + net.getName());
-            }
-        }
-
-        return toRemove;
-    }
-
-=======
->>>>>>> a408c32f
     public static void printSiteInstInfo(SiteInst siteInst, PrintStream ps) {
         ps.println("=====================================================================");
         ps.println(siteInst.getSiteName() + " :");
