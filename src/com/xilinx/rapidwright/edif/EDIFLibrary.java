/*
 * 
 * Copyright (c) 2017 Xilinx, Inc. 
 * All rights reserved.
 *
 * Author: Chris Lavin, Xilinx Research Labs.
 *
 * This file is part of RapidWright. 
 * 
 * Licensed under the Apache License, Version 2.0 (the "License");
 * you may not use this file except in compliance with the License.
 * You may obtain a copy of the License at
 * 
 *     http://www.apache.org/licenses/LICENSE-2.0
 * 
 * Unless required by applicable law or agreed to in writing, software
 * distributed under the License is distributed on an "AS IS" BASIS,
 * WITHOUT WARRANTIES OR CONDITIONS OF ANY KIND, either express or implied.
 * See the License for the specific language governing permissions and
 * limitations under the License.
 * 
 */
package com.xilinx.rapidwright.edif;

import java.io.BufferedWriter;
import java.io.IOException;
import java.io.OutputStreamWriter;
import java.io.Writer;
import java.util.ArrayList;
import java.util.Collection;
import java.util.Collections;
import java.util.Comparator;
import java.util.HashMap;
import java.util.HashSet;
import java.util.List;
import java.util.Map;
import java.util.Set;
import java.util.TreeMap;
import java.util.concurrent.Future;
import java.util.function.Function;
import java.util.stream.Collectors;

import com.xilinx.rapidwright.util.NoCloseOutputStream;
import com.xilinx.rapidwright.util.ParallelDCPInput;
import com.xilinx.rapidwright.util.ParallelDCPOutput;
import com.xilinx.rapidwright.util.ParallelismTools;

import com.xilinx.rapidwright.util.NoCloseOutputStream;
import com.xilinx.rapidwright.util.ParallelDCPInput;
import com.xilinx.rapidwright.util.ParallelDCPOutput;
import com.xilinx.rapidwright.util.ParallelismTools;

/**
 * Keeps track of a set of {@link EDIFCell} objects 
 * that are part of a netlist.
 * 
 * Created on: May 11, 2017
 */
public class EDIFLibrary extends EDIFName {

	private EDIFNetlist netlist;
	
	private Map<String,EDIFCell> cells;
	
	public EDIFLibrary(String name){
		super(name);
	}
	
	protected EDIFLibrary(){
		
	}
	
	/**
	 * Adds the provided cell to the library. All cells 
	 * must be unique by their name.
	 * @param cell The cell to add to the library.
	 * @return The cell that has been added.
	 */
	public EDIFCell addCell(EDIFCell cell){
		if(cells == null) cells = getNewMap(); 
		EDIFCell collision = cells.put(cell.getName(), cell);
		if(collision != null && cell != collision){
			throw new RuntimeException("ERROR: Failed to add cell " + 
				cell.getName() + " to library " + getName()+". The library "
				+ "already contains a cell with the same name.");
		}
		cell.setLibrary(this);
		return cell;
	}

	private String findUniqueCellName(String name) {
		int counter = 0;
		String counterName = name; //First try without suffix
		while (cells.containsKey(counterName)) {
			counter++;
			counterName = name+"_"+counter;
		}
		return counterName;
	}

	/**
	 * Adds the provided cell to the library. If a cell by this name already exists, append a suffix to uniqueify the
	 * name.
	 * @param cell The cell to add to the library.
	 * @param preferredSuffix If a suffix needs to be appended for uniquification, use this one
	 * @return The cell that has been added.
	 */
	public EDIFCell addCellRenameDuplicates(EDIFCell cell, String preferredSuffix) {
		if(cells == null) cells = getNewMap();
		cell.setLibrary(this);
		
		EDIFCell collision = cells.put(cell.getName(), cell);
		if (collision == null) {
			return cell;
		}
		//Restore the old mapping
		cells.put(cell.getName(), collision);

		if (preferredSuffix == null) {
			preferredSuffix = "collisionRename";
		}
		String newName = findUniqueCellName(cell.getName()+"_HDI_"+preferredSuffix);
		System.err.println("EDIF library "+getName()+" contains cells with same name \""+cell.getName()+"\". Changing name of one of those instances to "+newName);
		cell.setName(newName);

		cells.put(newName, cell);
		return cell;
	}

	/**
	 * Gets the name of the cell using the EDIF name (rename construct).  This is 
	 * to avoid collisions that Vivado generates with parameterized cells (end with _HDI_###).
	 * Note that 
	 * @param name The name of the cell as would be returned by getLegalEDIFName().
	 * When the original name was already legal, it is the same.
	 * @return The cell in the library by the given legal EDIF name, or null if none exists.
	 */
	public EDIFCell getCell(String name){
		return cells == null ? null : cells.get(name);
	}
	
	/**
	 * @return the cells
	 */
	public Collection<EDIFCell> getCells() {
		return cells == null ? Collections.emptyList() : cells.values();
	}
	
	/**
	 * @return the netlist
	 */
	public EDIFNetlist getNetlist() {
		return netlist;
	}

	/**
	 * @param netlist the netlist to set
	 */
	public void setNetlist(EDIFNetlist netlist) {
		this.netlist = netlist;
	}
	
	/**
	 * Removes the cell from the library.  Uses the legal EDIF name as the key.
	 * @param cell The cell to remove.
	 * @return The removed cell.
	 */
	public EDIFCell removeCell(EDIFCell cell){
		return removeCell(cell.getName());
	}
	
	/**
	 * Removes the cell by name
	 * @param name The name of the cell to remove
	 * @return The removed cell, or null if it did not exist in the library.
	 */
	//TODO this method changed from legal name to regular name. Do we want to do anything special?
	public EDIFCell removeCell(String name){
		return cells == null ? null : cells.remove(name);
	}
	
	/**
	 * Checks the library based on the legal EDIF name (rename) if the cell
	 * is stored within.  
	 * @param cell The cell in question.
	 * @return True if the cell exists in the library, False otherwise.
	 */
	public boolean containsCell(EDIFCell cell){
		return containsCell(cell.getName());
	}
	
	/**
	 * Checks if the library contains a cell with the name provided.
	 * @param name The name of the cell to query in the library.
	 * @return True if a cell by such name was found in the library, False otherwise.
	 */
	//TODO this method changed from legal name to regular name. Do we want to do anything special?
	public boolean containsCell(String name){
		return cells == null ? false : cells.containsKey(name);
	}
	
	/**
	 * Gets and returns the current map of cells in the library.  The cells
	 * are keyed by the legal EDIF name of the cell.
	 * @return The map containing the cells for this library.
	 */
	public Map<String,EDIFCell> getCellMap(){
		return cells == null ? Collections.emptyMap() : cells;
	}
	
	/**
	 * Creates a list of all cells that have references outside of this
	 * library.  
	 * @return A newly created list of all cells that contains any instances
	 * of cells not located within this library.
	 */
	public List<EDIFCell> getExternallyReferencedCells(){
		List<EDIFCell> list = new ArrayList<>();
		for(EDIFCell c : getCells()){
			for(EDIFCellInst i : c.getCellInsts()){
				if(!containsCell(i.getCellType())){
					list.add(i.getCellType());
				}
			}
		}
		return list;
	}
	
	/**
	 * Creates a collections of libraries that are referenced by cell 
	 * instances within this library.
	 * @return A collection of libraries that are referenced by 
	 * cell instances found within cells of this library.
	 */
	public Collection<EDIFLibrary> getExternallyReferencedLibraries(){
		Set<EDIFLibrary> set = new HashSet<>();
		for(EDIFCell c : getExternallyReferencedCells()){
			set.add(c.getLibrary());
		}
		return set;
	}
	
	/**
	 * This method prepares all the cells in the library for a merger with another
	 * library by adding a unique prefix to all cell names.  This method aims to
	 * address EDIF naming convention.
	 * @param prefix The prefix to add to all cells
	 */
	public void uniqueifyCellsWithPrefix(String prefix){
		ArrayList<EDIFCell> renamedCells = new ArrayList<>(getCells());
		cells.clear();
		for(EDIFCell c : renamedCells){
			c.setName(prefix + c.getName());
			addCell(c);
		}
	}
	
	/**
	 * Creates an ordered list of cells such that each cell that appears
	 * in the list only references cells that have already been seen in 
	 * the list.  This is a requirement when exporting the EDIF to a file.
	 * @return The ordered list.
	 */
	public List<EDIFCell> getValidCellExportOrder(boolean stable){
		List<EDIFCell> visited = new ArrayList<>();
		Map<String,EDIFCell> yetToVisit;
		if (stable) {
			yetToVisit = getCells().stream().sorted(Comparator.comparing(EDIFName::getName)).collect(Collectors.toMap(
					EDIFName::getLegalEDIFName,
					Function.identity(),
					(a,b)-> {throw new RuntimeException("duplicate cell name "+a.getName());},
					TreeMap::new
			));
		} else {
			yetToVisit = new HashMap<>(getCellMap());
		}
		while(!yetToVisit.isEmpty()){
			EDIFCell c = yetToVisit.values().iterator().next();
			visit(c, visited, yetToVisit, stable);
		}
		
		return visited;
	}
	
	/**
	 * Checks if this library is the work library or that the name
	 * matches {@link EDIFTools#EDIF_LIBRARY_WORK_NAME}.
	 * @return True if this is the work library, false otherwise.
	 */
	public boolean isWorkLibrary() {
		return getName().equals(EDIFTools.EDIF_LIBRARY_WORK_NAME);
	}

	/**
	 * Checks if this library is the HDI primitives library or that the name
	 * matches {@link EDIFTools#EDIF_LIBRARY_HDI_PRIMITIVES_NAME}.
	 * @return True if this is the HDI primitives library, false otherwise.
	 */
	public boolean isHDIPrimitivesLibrary() {
		return getName().equals(EDIFTools.EDIF_LIBRARY_HDI_PRIMITIVES_NAME);
	}

<<<<<<< HEAD
	private void visit(EDIFCell cell, List<EDIFCell> visited, Map<String,EDIFCell> yetToVisit){
		yetToVisit.remove(cell.getName());
		for(EDIFCellInst i : cell.getCellInsts()){
			EDIFCell childCell = i.getCellType();
			if(childCell.getLibrary() == this && yetToVisit.containsKey(childCell.getName())){
				visit(childCell,visited,yetToVisit);
=======
	private void visit(EDIFCell cell, List<EDIFCell> visited, Map<String,EDIFCell> yetToVisit, boolean stable){
		yetToVisit.remove(cell.getLegalEDIFName());
		final Iterable<EDIFCellInst> cellInsts;
		if (stable) {
			cellInsts = cell.getCellInsts().stream().sorted(Comparator.comparing(EDIFName::getName))::iterator;
		} else {
			cellInsts = cell.getCellInsts();
		}
		for(EDIFCellInst i : cellInsts){
			EDIFCell childCell = i.getCellType();
			if(childCell.getLibrary() == this && yetToVisit.containsKey(childCell.getLegalEDIFName())){
				visit(childCell,visited,yetToVisit, stable);
>>>>>>> 67309b71
			}
		}
		visited.add(cell);
	}
<<<<<<< HEAD

	void exportEDIF(List<EDIFCell> cells, Writer w, boolean writeHeader, boolean writeFooter, EDIFWriteLegalNameCache cache) throws IOException {
=======
	
	protected void ensureValidEDIFCellNames(){
		HashSet<String> names = new HashSet<>();
		for(EDIFCell c : getCells()){
			String setLegalName = c.getLegalEDIFName();
			if(!names.add(setLegalName.toLowerCase())){
				names.add(c.updateEDIFRename(netlist.nameSpaceUniqueCount++).toLowerCase());
			}
		}
	}
	
	void exportEDIF(List<EDIFCell> cells, Writer w, boolean writeHeader, boolean writeFooter, boolean stable) throws IOException {
>>>>>>> 67309b71
		if (writeHeader) {
			w.write("  (Library ");
			exportEDIFName(w, cache);
			w.write("\n    (edifLevel 0)\n");
			w.write("    (technology (numberDefinition ))\n");
		}
		for (EDIFCell c : cells) {
<<<<<<< HEAD
			c.exportEDIF(w, cache);
=======
			c.exportEDIF(w, stable);
>>>>>>> 67309b71
		}
		if (writeFooter) {
			w.write("  )\n");
		}
	}

	public void exportEDIF(BufferedWriter bw, boolean stable) throws IOException {
		exportEDIF(getValidCellExportOrder(stable), bw, true, true, stable);
	}
	public void exportEDIF(BufferedWriter bw) throws IOException {
<<<<<<< HEAD
		exportEDIF(getValidCellExportOrder(), bw, true, true, new EDIFWriteLegalNameCache());
=======
		exportEDIF(bw, false);
>>>>>>> 67309b71
	}

	public List<Future<ParallelDCPInput>> exportEDIF() throws IOException{
		if (!ParallelismTools.getParallel()) {
			throw new RuntimeException();
		}

		List<EDIFCell> validCellOrder = getValidCellExportOrder(false);
		final int chunkSize = 256;

		List<Future<ParallelDCPInput>> streamFutures = new ArrayList<>();
		for (long i = 0; i < validCellOrder.size(); i += chunkSize) {
			final boolean firstChunk = (i == 0);
			final boolean lastChunk = (i + chunkSize >= validCellOrder.size());
			List<EDIFCell> chunk = validCellOrder.subList((int) i, (int) (lastChunk ? validCellOrder.size() : i + chunkSize));

			streamFutures.add(ParallelismTools.submit(
					() -> ParallelDCPOutput.newStream((os) -> {
						try (OutputStreamWriter ow = new OutputStreamWriter(new NoCloseOutputStream(os))) {
<<<<<<< HEAD
							exportEDIF(chunk, ow, firstChunk, lastChunk, new EDIFWriteLegalNameCache());
=======
							exportEDIF(chunk, ow, firstChunk, lastChunk, false);
>>>>>>> 67309b71
						} catch (IOException e) {
							throw new RuntimeException(e);
						}
					})
			));
		}

		return streamFutures;
	}
}<|MERGE_RESOLUTION|>--- conflicted
+++ resolved
@@ -45,11 +45,6 @@
 import com.xilinx.rapidwright.util.ParallelDCPOutput;
 import com.xilinx.rapidwright.util.ParallelismTools;
 
-import com.xilinx.rapidwright.util.NoCloseOutputStream;
-import com.xilinx.rapidwright.util.ParallelDCPInput;
-import com.xilinx.rapidwright.util.ParallelDCPOutput;
-import com.xilinx.rapidwright.util.ParallelismTools;
-
 /**
  * Keeps track of a set of {@link EDIFCell} objects 
  * that are part of a netlist.
@@ -266,7 +261,7 @@
 		Map<String,EDIFCell> yetToVisit;
 		if (stable) {
 			yetToVisit = getCells().stream().sorted(Comparator.comparing(EDIFName::getName)).collect(Collectors.toMap(
-					EDIFName::getLegalEDIFName,
+					EDIFName::getName,
 					Function.identity(),
 					(a,b)-> {throw new RuntimeException("duplicate cell name "+a.getName());},
 					TreeMap::new
@@ -300,16 +295,8 @@
 		return getName().equals(EDIFTools.EDIF_LIBRARY_HDI_PRIMITIVES_NAME);
 	}
 
-<<<<<<< HEAD
-	private void visit(EDIFCell cell, List<EDIFCell> visited, Map<String,EDIFCell> yetToVisit){
+	private void visit(EDIFCell cell, List<EDIFCell> visited, Map<String,EDIFCell> yetToVisit, boolean stable){
 		yetToVisit.remove(cell.getName());
-		for(EDIFCellInst i : cell.getCellInsts()){
-			EDIFCell childCell = i.getCellType();
-			if(childCell.getLibrary() == this && yetToVisit.containsKey(childCell.getName())){
-				visit(childCell,visited,yetToVisit);
-=======
-	private void visit(EDIFCell cell, List<EDIFCell> visited, Map<String,EDIFCell> yetToVisit, boolean stable){
-		yetToVisit.remove(cell.getLegalEDIFName());
 		final Iterable<EDIFCellInst> cellInsts;
 		if (stable) {
 			cellInsts = cell.getCellInsts().stream().sorted(Comparator.comparing(EDIFName::getName))::iterator;
@@ -318,30 +305,14 @@
 		}
 		for(EDIFCellInst i : cellInsts){
 			EDIFCell childCell = i.getCellType();
-			if(childCell.getLibrary() == this && yetToVisit.containsKey(childCell.getLegalEDIFName())){
+			if(childCell.getLibrary() == this && yetToVisit.containsKey(childCell.getName())){
 				visit(childCell,visited,yetToVisit, stable);
->>>>>>> 67309b71
 			}
 		}
 		visited.add(cell);
 	}
-<<<<<<< HEAD
-
-	void exportEDIF(List<EDIFCell> cells, Writer w, boolean writeHeader, boolean writeFooter, EDIFWriteLegalNameCache cache) throws IOException {
-=======
-	
-	protected void ensureValidEDIFCellNames(){
-		HashSet<String> names = new HashSet<>();
-		for(EDIFCell c : getCells()){
-			String setLegalName = c.getLegalEDIFName();
-			if(!names.add(setLegalName.toLowerCase())){
-				names.add(c.updateEDIFRename(netlist.nameSpaceUniqueCount++).toLowerCase());
-			}
-		}
-	}
-	
-	void exportEDIF(List<EDIFCell> cells, Writer w, boolean writeHeader, boolean writeFooter, boolean stable) throws IOException {
->>>>>>> 67309b71
+		
+	void exportEDIF(List<EDIFCell> cells, Writer w, boolean writeHeader, boolean writeFooter, EDIFWriteLegalNameCache cache, boolean stable) throws IOException {
 		if (writeHeader) {
 			w.write("  (Library ");
 			exportEDIFName(w, cache);
@@ -349,11 +320,7 @@
 			w.write("    (technology (numberDefinition ))\n");
 		}
 		for (EDIFCell c : cells) {
-<<<<<<< HEAD
-			c.exportEDIF(w, cache);
-=======
-			c.exportEDIF(w, stable);
->>>>>>> 67309b71
+			c.exportEDIF(w, cache, stable);
 		}
 		if (writeFooter) {
 			w.write("  )\n");
@@ -361,14 +328,10 @@
 	}
 
 	public void exportEDIF(BufferedWriter bw, boolean stable) throws IOException {
-		exportEDIF(getValidCellExportOrder(stable), bw, true, true, stable);
+		exportEDIF(getValidCellExportOrder(stable), bw, true, true, new EDIFWriteLegalNameCache(), stable);
 	}
 	public void exportEDIF(BufferedWriter bw) throws IOException {
-<<<<<<< HEAD
-		exportEDIF(getValidCellExportOrder(), bw, true, true, new EDIFWriteLegalNameCache());
-=======
 		exportEDIF(bw, false);
->>>>>>> 67309b71
 	}
 
 	public List<Future<ParallelDCPInput>> exportEDIF() throws IOException{
@@ -388,11 +351,7 @@
 			streamFutures.add(ParallelismTools.submit(
 					() -> ParallelDCPOutput.newStream((os) -> {
 						try (OutputStreamWriter ow = new OutputStreamWriter(new NoCloseOutputStream(os))) {
-<<<<<<< HEAD
-							exportEDIF(chunk, ow, firstChunk, lastChunk, new EDIFWriteLegalNameCache());
-=======
-							exportEDIF(chunk, ow, firstChunk, lastChunk, false);
->>>>>>> 67309b71
+							exportEDIF(chunk, ow, firstChunk, lastChunk, new EDIFWriteLegalNameCache(), false);
 						} catch (IOException e) {
 							throw new RuntimeException(e);
 						}
