--- conflicted
+++ resolved
@@ -1199,10 +1199,6 @@
                     // Moving up in hierarchy
                     if (!p.getHierarchicalInst().isTopLevelInst()) {
                         final EDIFHierPortInst upPort = p.getPortInParent();
-<<<<<<< HEAD
-                        // FIXME: Why would upPort.getNet() be null?
-=======
->>>>>>> d2cc9b07
                         if (upPort != null && upPort.getNet() != null) {
                             queue.add(upPort.getHierarchicalNet());
                         }
@@ -1346,11 +1342,7 @@
         }
 
         for (EDIFHierPortInst pr : queue) {
-<<<<<<< HEAD
-            if (pr.getNet() == null) continue;
-=======
             assert(pr.getNet() != null);
->>>>>>> d2cc9b07
             EDIFHierNet parentNetName = pr.getHierarchicalNet();
             for (EDIFHierNet alias : getNetAliases(parentNetName)) {
                 parentNetMap.put(alias, parentNetName);
