--- conflicted
+++ resolved
@@ -54,508 +54,212 @@
  * unroutable connections to be ripped up and re-routed.
  */
 public class PartialRouter extends RWRoute{
-<<<<<<< HEAD
-
-	final protected boolean softPreserve;
-
-	protected Set<NetWrapper> partiallyPreservedNets;
-
-	protected Map<Net, List<SitePinInst>> netToPins;
-
-	protected class RouteNodeGraphPartial extends RouteNodeGraph {
-
-		public RouteNodeGraphPartial(RuntimeTracker setChildrenTimer, Design design) {
-			super(setChildrenTimer, design);
-		}
-
-		@Override
-		protected boolean mustInclude(Node parent, Node child) {
-			return isPartOfExistingRoute(parent, child);
-		}
-	}
-
-	protected class RouteNodeGraphPartialTimingDriven extends RouteNodeGraphTimingDriven {
-		public RouteNodeGraphPartialTimingDriven(RuntimeTracker rnodesTimer, Design design, DelayEstimatorBase delayEstimator, boolean maskNodesCrossRCLK) {
-			super(rnodesTimer, design, delayEstimator, maskNodesCrossRCLK);
-		}
-
-		@Override
-		protected boolean mustInclude(Node parent, Node child) {
-			return isPartOfExistingRoute(parent, child);
-		}
-	}
-
-	public PartialRouter(Design design, RWRouteConfig config, Collection<SitePinInst> pinsToRoute, boolean softPreserve){
-		super(design, config);
-		this.softPreserve = softPreserve;
-		partiallyPreservedNets = new HashSet<>();
-		netToPins = pinsToRoute.stream()
-				.filter((spi) -> !spi.isOutPin())
-				.collect(Collectors.groupingBy(SitePinInst::getNet));
-	}
-
-	public PartialRouter(Design design, RWRouteConfig config, Collection<SitePinInst> pinsToRoute){
-		this(design, config, pinsToRoute, false);
-	}
-
-	/**
-	 * Checks whether this arc is part of an existing route.
-	 * For Nets containing at least one Connection to be routed, all fully routed
-	 * Connections and their associated Nodes (if any) are preserved. Any such
-	 * Nodes can (and are encouraged) to be used as part of routing such incomplete
-	 * Connections. In these cases, the RouteNode.prev member is used to restrict
-	 * incoming arcs to just the RouteNode already used by the Net; this method
-	 * detects this case and allows the preserved state to be masked.
-	 * Note that this method must only be called once for each end Node, since
-	 * RouteNode.prev (which is also used to track its "visited" state) is erased
-	 * upon masking.
-	 * @param start Start Node of arc.
-	 * @param end End Node of arc.
-	 * @return True if arc is part of an existing route.
-	 */
-	private boolean isPartOfExistingRoute(Node start, Node end) {
-		if (!routingGraph.isPreserved(end))
-			return false;
-
-		// If preserved, check if end node has been created already
-		RouteNode endRnode = routingGraph.getNode(end);
-		if (endRnode == null)
-			return false;
-
-		// If so, get its prev pointer
-		RouteNode prev = endRnode.getPrev();
-		// Presence means that the only arc allowed to enter this end node
-		// is if it came from prev
-		if (prev != null) {
-			assert((prev.getNode() == start) == prev.getNode().equals(start));
-			if (prev.getNode() == start) {
-				endRnode.setVisited(false);
-				return true;
-			}
-		}
-
-		return false;
-	}
-
-	@Override
-	protected RouteNodeGraph createRouteNodeGraph() {
-		if(config.isTimingDriven()) {
-			/* An instantiated delay estimator that is used to calculate delay of routing resources */
-			DelayEstimatorBase estimator = new DelayEstimatorBase(design.getDevice(), new InterconnectInfo(), config.isUseUTurnNodes(), 0);
-			return new RouteNodeGraphPartialTimingDriven(rnodesTimer, design, estimator, config.isMaskNodesCrossRCLK());
-		} else {
-			return new RouteNodeGraphPartial(rnodesTimer, design);
-		}
-	}
-
-	@Override
-	protected TimingManager createTimingManager(ClkRouteTiming clkTiming, Collection<Net> timingNets) {
-		final boolean isPartialRouting = true;
-		return new TimingManager(design, routerTimer, config, clkTiming, timingNets, isPartialRouting);
-	}
-
-	@Override
-	protected int getNumIndirectConnectionPins() {
-		int totalSitePins = 0;
-        for(Connection connection : indirectConnections) {
-			totalSitePins += (connection.getSink().isRouted() && !connection.isCongested()) ? 0 : 1;
+
+    final protected boolean softPreserve;
+
+    protected Set<NetWrapper> partiallyPreservedNets;
+
+    protected Map<Net, List<SitePinInst>> netToPins;
+
+    protected class RouteNodeGraphPartial extends RouteNodeGraph {
+
+        public RouteNodeGraphPartial(RuntimeTracker setChildrenTimer, Design design) {
+            super(setChildrenTimer, design);
+        }
+
+        @Override
+        protected boolean mustInclude(Node parent, Node child) {
+            return isPartOfExistingRoute(parent, child);
+        }
+    }
+
+    protected class RouteNodeGraphPartialTimingDriven extends RouteNodeGraphTimingDriven {
+        public RouteNodeGraphPartialTimingDriven(RuntimeTracker rnodesTimer, Design design, DelayEstimatorBase delayEstimator, boolean maskNodesCrossRCLK) {
+            super(rnodesTimer, design, delayEstimator, maskNodesCrossRCLK);
+        }
+
+        @Override
+        protected boolean mustInclude(Node parent, Node child) {
+            return isPartOfExistingRoute(parent, child);
+        }
+    }
+
+    public PartialRouter(Design design, RWRouteConfig config, Collection<SitePinInst> pinsToRoute, boolean softPreserve) {
+        super(design, config);
+        this.softPreserve = softPreserve;
+        partiallyPreservedNets = new HashSet<>();
+        netToPins = pinsToRoute.stream()
+                .filter((spi) -> !spi.isOutPin())
+                .collect(Collectors.groupingBy(SitePinInst::getNet));
+    }
+
+    public PartialRouter(Design design, RWRouteConfig config, Collection<SitePinInst> pinsToRoute) {
+        this(design, config, pinsToRoute, false);
+    }
+
+    /**
+     * Checks whether this arc is part of an existing route.
+     * For Nets containing at least one Connection to be routed, all fully routed
+     * Connections and their associated Nodes (if any) are preserved. Any such
+     * Nodes can (and are encouraged) to be used as part of routing such incomplete
+     * Connections. In these cases, the RouteNode.prev member is used to restrict
+     * incoming arcs to just the RouteNode already used by the Net; this method
+     * detects this case and allows the preserved state to be masked.
+     * Note that this method must only be called once for each end Node, since
+     * RouteNode.prev (which is also used to track its "visited" state) is erased
+     * upon masking.
+     * @param start Start Node of arc.
+     * @param end End Node of arc.
+     * @return True if arc is part of an existing route.
+     */
+    private boolean isPartOfExistingRoute(Node start, Node end) {
+        if (!routingGraph.isPreserved(end))
+            return false;
+
+        // If preserved, check if end node has been created already
+        RouteNode endRnode = routingGraph.getNode(end);
+        if (endRnode == null)
+            return false;
+
+        // If so, get its prev pointer
+        RouteNode prev = endRnode.getPrev();
+        // Presence means that the only arc allowed to enter this end node
+        // is if it came from prev
+        if (prev != null) {
+            assert((prev.getNode() == start) == prev.getNode().equals(start));
+            if (prev.getNode() == start) {
+                endRnode.setVisited(false);
+                return true;
+            }
+        }
+
+        return false;
+    }
+
+    @Override
+    protected RouteNodeGraph createRouteNodeGraph() {
+        if (config.isTimingDriven()) {
+            /* An instantiated delay estimator that is used to calculate delay of routing resources */
+            DelayEstimatorBase estimator = new DelayEstimatorBase(design.getDevice(), new InterconnectInfo(), config.isUseUTurnNodes(), 0);
+            return new RouteNodeGraphPartialTimingDriven(rnodesTimer, design, estimator, config.isMaskNodesCrossRCLK());
+        } else {
+            return new RouteNodeGraphPartial(rnodesTimer, design);
+        }
+    }
+
+    @Override
+    protected TimingManager createTimingManager(ClkRouteTiming clkTiming, Collection<Net> timingNets) {
+        final boolean isPartialRouting = true;
+        return new TimingManager(design, routerTimer, config, clkTiming, timingNets, isPartialRouting);
+    }
+
+    @Override
+    protected int getNumIndirectConnectionPins() {
+        int totalSitePins = 0;
+        for (Connection connection : indirectConnections) {
+            totalSitePins += (connection.getSink().isRouted() && !connection.isCongested()) ? 0 : 1;
         }
         return totalSitePins;
-	}
-
-	@Override
-	protected int getNumConnectionsCrossingSLRs() {
-		int numCrossingSLRs = 0;
-		for (Connection c : indirectConnections) {
-			numCrossingSLRs += (!c.isCrossSLR() || (c.getSink().isRouted() && !c.isCongested())) ? 0 : 1;
-		}
-		return numCrossingSLRs;
-	}
-
-	@Override
-	protected void routeStaticNets() {
-		if (staticNetAndRoutingTargets.isEmpty())
-			return;
-
-		Net gnd = design.getGndNet();
-		Net vcc = design.getVccNet();
-
-		// Copy existing PIPs
-		List<PIP> gndPips = (staticNetAndRoutingTargets.containsKey(gnd)) ? new ArrayList<>(gnd.getPIPs()) : Collections.emptyList();
-		List<PIP> vccPips = (staticNetAndRoutingTargets.containsKey(vcc)) ? new ArrayList<>(vcc.getPIPs()) : Collections.emptyList();
-
-		// Perform static net routing (which does no rip-up)
-		super.routeStaticNets();
-
-		// Since super.routeStaticNets() clobbers the PIPs list,
-		// re-insert those existing PIPs
-		gnd.getPIPs().addAll(gndPips);
-		vcc.getPIPs().addAll(vccPips);
-	}
-
-	@Override
-	protected void determineRoutingTargets() {
-		super.determineRoutingTargets();
-
-		// Go through all nets to be routed
-		for (Map.Entry<Net, NetWrapper> e : nets.entrySet()) {
-			Net net = e.getKey();
-			NetWrapper netWrapper = e.getValue();
-
-			// Create all nodes used by this net and set its previous pointer so that:
-			// (a) the routing for each connection can be recovered by
-			//      finishRouteConnection()
-			// (b) RouteNode.setChildren() will know to only allow this incoming
-			//     arc on these nodes
-			for (PIP pip : net.getPIPs()) {
-				Node start = (pip.isReversed()) ? pip.getEndNode() : pip.getStartNode();
-				Node end = (pip.isReversed()) ? pip.getStartNode() : pip.getEndNode();
-				RouteNode rstart = getOrCreateRouteNode(start, RouteNodeType.WIRE);
-				RouteNode rend = getOrCreateRouteNode(end, RouteNodeType.WIRE);
-				assert (rend.getPrev() == null);
-				rend.setPrev(rstart);
-			}
-
-			// Erase the prev pointer for all RouteNode-s upstream of projected
-			// INT node, otherwise finishRouteConnection() will complain that
-			// backtracking doesn't terminate at Net's source
-			for (SitePinInst spi : Arrays.asList(net.getSource(), net.getAlternateSource())) {
-				if (spi == null) continue;
-				Node n = RouterHelper.projectOutputPinToINTNode(spi);
-				RouteNode rn = routingGraph.getNode(n);
-				if (rn != null) {
-					rn.setPrev(null);
-				}
-			}
-
-			// Use the prev pointers to update the routing for each connection
-			for (Connection connection : netWrapper.getConnections()) {
-				if (connection.getSink().isRouted()) {
-					finishRouteConnection(connection);
-				}
-			}
-		}
-
-		// Mark each static sink node -- if it exists -- as being used, unpreserving any nets
-		// using those nodes (likely bounce points) as needed
-		for(Map.Entry<Net,List<SitePinInst>> e : staticNetAndRoutingTargets.entrySet()) {
-			Net staticNet = e.getKey();
-			List<SitePinInst> netRouteTargetPins = e.getValue();
-			for(SitePinInst sink : netRouteTargetPins) {
-				Node node = sink.getConnectedNode();
-				Net preservedNet = routingGraph.getPreservedNet(node);
-				if (preservedNet != null && !preservedNet.equals(staticNet)) {
-					unpreserveNet(preservedNet);
-				}
-
-				RouteNode rnode = routingGraph.getNode(node);
-				if (rnode != null) {
-					rnode.incrementUser(null);
-				}
-			}
-		}
-	}
-
-	@Override
-	protected void addGlobalClkRoutingTargets(Net clk) {
-		if(!clk.hasPIPs()) {
-			super.addGlobalClkRoutingTargets(clk);
-		}else {
-			preserveNet(clk);
-			increaseNumPreservedClks();
-		}
-	}
-	
-	@Override
-	protected void addStaticNetRoutingTargets(Net staticNet){
-		preserveNet(staticNet);
-
-		List<SitePinInst> sinks = staticNet.getSinkPins();
-		if(sinks.size() > 0) {
-			sinks.removeIf((spi) -> spi.isRouted());
-			if(sinks.isEmpty()) {
-				increaseNumPreservedStaticNets();
-			} else {
-				addStaticNetRoutingTargets(staticNet, sinks);
-			}
-			
-		}else {// internally routed (sinks.size = 0)
-			increaseNumNotNeedingRouting();
-		}
-	}
-	
-	@Override
-	protected void addNetConnectionToRoutingTargets(Net net) {
-		List<SitePinInst> sinkPins = net.getSinkPins();
-		List<SitePinInst> pinsToRoute = netToPins.get(net);
-		final boolean partiallyPreserved = (pinsToRoute != null && pinsToRoute.size() < sinkPins.size());
-		if (pinsToRoute != null) {
-			assert(!pinsToRoute.isEmpty());
-
-			if (partiallyPreserved) {
-				// Mark all pins as being routed, then unmark those that need routing
-				sinkPins.forEach((spi) -> spi.setRouted(true));
-			}
-			pinsToRoute.forEach((spi) -> spi.setRouted(false));
-		}
-
-		if (net.hasPIPs()) {
-			// NOTE: SitePinInst.isRouted() must be finalized before this method is
-			//       called as it may operate asynchronously
-			preserveNet(net);
-			increaseNumPreservedWireNets();
-		}
-
-		if (pinsToRoute == null) {
-			return;
-		}
-
-		NetWrapper netWrapper = createNetWrapperAndConnections(net);
-		if (partiallyPreserved) {
-			partiallyPreservedNets.add(netWrapper);
-		}
-	}
-
-	/**
-	 * Return preserved nets that are using resources immediately downhill of the source and
-	 * immediately uphill of the sink of the connection.
-	 * @param connection The connection in question.
-	 * @return Collection of nets.
-	 */
-	protected Collection<Net> pickNetsToUnpreserve(Connection connection) {
-		Set<Net> unpreserveNets = new HashSet<>();
-
-		// Find those reserved signals that are using uphill nodes of the target pin node
-		for(Node node : connection.getSinkRnode().getNode().getAllUphillNodes()) {
-			Net toRoute = routingGraph.getPreservedNet(node);
-			if(toRoute == null) continue;
-			if(toRoute.isClockNet() || toRoute.isStaticNet()) continue;
-			unpreserveNets.add(toRoute);
-		}
-
-		// Find those preserved nets that are using downhill nodes of the source pin node
-		for(Node node : connection.getSourceRnode().getNode().getAllDownhillNodes()) {
-			Net toRoute = routingGraph.getPreservedNet(node);
-			if(toRoute == null) continue;
-			if(toRoute.isClockNet() || toRoute.isStaticNet()) continue;
-			unpreserveNets.add(toRoute);
-		}
-
-		unpreserveNets.removeIf((net) -> {
-			NetWrapper netWrapper = nets.get(net);
-			if (netWrapper == null)
-				return false;
-			if (partiallyPreservedNets.contains(netWrapper))
-				return false;
-			// Net already seen and is fully unpreserved
-			return true;
-		});
-
-		return unpreserveNets;
-	}
-
-	/**
-	 * Unpreserves nets to release routing resource to resolve congestion that blocks the
-	 * routablity of a connection.
-	 * The {@link #pickNetsToUnpreserve} method is called to get which nets are to be
-	 * unpreserved and its resources released for consideration by others.
-	 * @param connection The connection in question.
-	 * @return The number of unrouted nets.
-	 */
-	protected int unpreserveNetsAndReleaseResources(Connection connection) {
-		Collection<Net> unpreserveNets = pickNetsToUnpreserve(connection);
-		if (unpreserveNets.isEmpty()) {
-			return 0;
-		}
-
-		System.out.println("INFO: Unpreserving " + unpreserveNets.size() + " nets due to unroutable connection");
-		for (Net net : unpreserveNets) {
-			System.out.println("\t" + net);
-			unpreserveNet(net);
-		}
-
-		return unpreserveNets.size();
-	}
-
-	protected void unpreserveNet(Net net) {
-		Set<RouteNode> rnodes = new HashSet<>();
-		NetWrapper netWrapper = nets.get(net);
-		if (netWrapper != null) {
-			// Net already exists -- any unrouted connection will cause the
-			// net to exist, but already routed connections will already have
-			// been preserved
-
-			boolean removed = partiallyPreservedNets.remove(netWrapper);
-			assert(removed);
-
-			// Collect all nodes used by this net
-			for (PIP pip : net.getPIPs()) {
-				Node start = (pip.isReversed()) ? pip.getEndNode() : pip.getStartNode();
-				Node end = (pip.isReversed()) ? pip.getStartNode() : pip.getEndNode();
-
-				// Since net already exists, all the nodes it uses must already
-				// have been created
-				RouteNode rstart = routingGraph.getNode(start);
-				assert (rstart != null);
-				boolean rstartAdded = rnodes.add(rstart);
-				boolean startPreserved = routingGraph.unpreserve(start);
-				assert(rstartAdded == startPreserved);
-
-				RouteNode rend = routingGraph.getNode(end);
-				assert (rend != null);
-				boolean rendAdded = rnodes.add(rend);
-				boolean endPreserved = routingGraph.unpreserve(end);
-				assert(rendAdded == endPreserved);
-
-				// Also check the prev pointer according to the PIP
-				assert(rend.getPrev().equals(rstart));
-			}
-		} else {
-			// Net needs to be created
-			netWrapper = createNetWrapperAndConnections(net);
-
-			// Collect all nodes used by this net
-			for (PIP pip : net.getPIPs()) {
-				Node start = (pip.isReversed()) ? pip.getEndNode() : pip.getStartNode();
-				Node end = (pip.isReversed()) ? pip.getStartNode() : pip.getEndNode();
-				boolean startPreserved = routingGraph.unpreserve(start);
-				boolean endPreserved = routingGraph.unpreserve(end);
-
-				RouteNode rstart = getOrCreateRouteNode(start, RouteNodeType.WIRE);
-				RouteNode rend = getOrCreateRouteNode(end, RouteNodeType.WIRE);
-				boolean rstartAdded = rnodes.add(rstart);
-				boolean rendAdded = rnodes.add(rend);
-				assert(rstartAdded == startPreserved);
-				assert(rendAdded == endPreserved);
-
-				// Also set the prev pointer according to the PIP
-				assert (rend.getPrev() == null);
-				rend.setPrev(rstart);
-			}
-
-			// Erase the prev pointer for all RouteNode-s upstream of projected
-			// INT node, otherwise finishRouteConnection() will complain that
-			// backtracking doesn't terminate at Net's source
-			for (SitePinInst spi : Arrays.asList(net.getSource(), net.getAlternateSource())) {
-				if (spi == null) continue;
-				Node n = RouterHelper.projectOutputPinToINTNode(spi);
-				RouteNode rn = routingGraph.getNode(n);
-				if (rn != null) {
-					rn.setPrev(null);
-				}
-			}
-
-			// Use the prev pointers to update the routing for each connection
-			for (Connection netnewConnection : netWrapper.getConnections()) {
-				if (netnewConnection.getSink().isRouted()) {
-					finishRouteConnection(netnewConnection);
-				}
-			}
-
-			// Update the timing graph
-			if(config.isTimingDriven()) {
-				timingManager.getTimingGraph().addNetDelayEdges(net);
-				timingManager.setTimingEdgesOfConnections(netWrapper.getConnections());
-				for (Connection netnewConnection : netWrapper.getConnections()) {
-					netnewConnection.updateRouteDelay();
-				}
-			}
-		}
-
-		for (RouteNode rnode : rnodes) {
-			Node toBuild = rnode.getNode();
-			// Check already unpreserved above
-			assert(!routingGraph.isPreserved(toBuild));
-
-			// Each rnode should be added as a child to all of its parents
-			// that already exist, unless it was already present
-			for(Node uphill : toBuild.getAllUphillNodes()) {
-				RouteNode parent = routingGraph.getNode(uphill);
-				if (parent == null)
-					continue;
-
-				// Reset its list of children so that they may be regenerated to include newly unpreserved node
-				parent.resetChildren();
-			}
-
-			// Clear the prev pointer (as it is also used to track
-			// whether a node has been visited during expansion)
-			rnode.setPrev(null);
-		}
-
-		numPreservedWire--;
-		numPreservedRoutableNets--;
-	}
-
-	@Override
-	protected boolean handleUnroutableConnection(Connection connection) {
-		boolean hasAltOutput = super.handleUnroutableConnection(connection);
-		if (hasAltOutput)
-			return true;
-		if (softPreserve) {
-			if (routeIteration == 2) {
-				unpreserveNetsAndReleaseResources(connection);
-				return true;
-			}
-		}
-		return false;
-	}
-
-	private static Design routeDesign(Design design, RWRouteConfig config, Collection<SitePinInst> pinsToRoute) {
-		if(config.isMaskNodesCrossRCLK()) {
-			System.out.println("WARNING: Masking nodes across RCLK for partial routing could result in routability problems.");
-		}
-
-		return routeDesign(design, new PartialRouter(design, config, pinsToRoute));
-	}
-
-	/**
-	 * Routes a design in the partial non-timing-driven routing mode.
-	 * @param design The {@link Design} instance to be routed.
-	 * @param pinsToRoute Collection of {@link SitePinInst}-s to be routed.
-	 */
-	public static Design routeDesignPartialNonTimingDriven(Design design, Collection<SitePinInst> pinsToRoute) {
-		return routeDesign(design, new RWRouteConfig(new String[] {
-				"--fixBoundingBox",
-				// use U-turn nodes and no masking of nodes cross RCLK
-				// Pros: maximum routability
-				// Con: might result in delay optimism and a slight increase in runtime
-				"--useUTurnNodes",
-				"--nonTimingDriven",
-				"--verbose"}),
-				pinsToRoute);
-	}
-
-	/**
-	 * Routes a design in the partial timing-driven routing mode.
-	 * @param design The {@link Design} instance to be routed.
-	 * @param pinsToRoute Collection of {@link SitePinInst}-s to be routed.
-	 */
-	public static Design routeDesignPartialTimingDriven(Design design, Collection<SitePinInst> pinsToRoute) {
-		return routeDesign(design, new RWRouteConfig(new String[] {
-				"--fixBoundingBox",
-				// use U-turn nodes and no masking of nodes cross RCLK
-				// Pros: maximum routability
-				// Con: might result in delay optimism and a slight increase in runtime
-				"--useUTurnNodes",
-				"--verbose"}),
-				pinsToRoute);
-	}
-=======
-    public PartialRouter(Design design, RWRouteConfig config) {
-        super(design, config);
+    }
+
+    @Override
+    protected int getNumConnectionsCrossingSLRs() {
+        int numCrossingSLRs = 0;
+        for (Connection c : indirectConnections) {
+            numCrossingSLRs += (!c.isCrossSLR() || (c.getSink().isRouted() && !c.isCongested())) ? 0 : 1;
+        }
+        return numCrossingSLRs;
+    }
+
+    @Override
+    protected void routeStaticNets() {
+        if (staticNetAndRoutingTargets.isEmpty())
+            return;
+
+        Net gnd = design.getGndNet();
+        Net vcc = design.getVccNet();
+
+        // Copy existing PIPs
+        List<PIP> gndPips = (staticNetAndRoutingTargets.containsKey(gnd)) ? new ArrayList<>(gnd.getPIPs()) : Collections.emptyList();
+        List<PIP> vccPips = (staticNetAndRoutingTargets.containsKey(vcc)) ? new ArrayList<>(vcc.getPIPs()) : Collections.emptyList();
+
+        // Perform static net routing (which does no rip-up)
+        super.routeStaticNets();
+
+        // Since super.routeStaticNets() clobbers the PIPs list,
+        // re-insert those existing PIPs
+        gnd.getPIPs().addAll(gndPips);
+        vcc.getPIPs().addAll(vccPips);
+    }
+
+    @Override
+    protected void determineRoutingTargets() {
+        super.determineRoutingTargets();
+
+        // Go through all nets to be routed
+        for (Map.Entry<Net, NetWrapper> e : nets.entrySet()) {
+            Net net = e.getKey();
+            NetWrapper netWrapper = e.getValue();
+
+            // Create all nodes used by this net and set its previous pointer so that:
+            // (a) the routing for each connection can be recovered by
+            //      finishRouteConnection()
+            // (b) RouteNode.setChildren() will know to only allow this incoming
+            //     arc on these nodes
+            for (PIP pip : net.getPIPs()) {
+                Node start = (pip.isReversed()) ? pip.getEndNode() : pip.getStartNode();
+                Node end = (pip.isReversed()) ? pip.getStartNode() : pip.getEndNode();
+                RouteNode rstart = getOrCreateRouteNode(start, RouteNodeType.WIRE);
+                RouteNode rend = getOrCreateRouteNode(end, RouteNodeType.WIRE);
+                assert (rend.getPrev() == null);
+                rend.setPrev(rstart);
+            }
+
+            // Erase the prev pointer for all RouteNode-s upstream of projected
+            // INT node, otherwise finishRouteConnection() will complain that
+            // backtracking doesn't terminate at Net's source
+            for (SitePinInst spi : Arrays.asList(net.getSource(), net.getAlternateSource())) {
+                if (spi == null) continue;
+                Node n = RouterHelper.projectOutputPinToINTNode(spi);
+                RouteNode rn = routingGraph.getNode(n);
+                if (rn != null) {
+                    rn.setPrev(null);
+                }
+            }
+
+            // Use the prev pointers to update the routing for each connection
+            for (Connection connection : netWrapper.getConnections()) {
+                if (connection.getSink().isRouted()) {
+                    finishRouteConnection(connection);
+                }
+            }
+        }
+
+        // Mark each static sink node -- if it exists -- as being used, unpreserving any nets
+        // using those nodes (likely bounce points) as needed
+        for (Map.Entry<Net,List<SitePinInst>> e : staticNetAndRoutingTargets.entrySet()) {
+            Net staticNet = e.getKey();
+            List<SitePinInst> netRouteTargetPins = e.getValue();
+            for (SitePinInst sink : netRouteTargetPins) {
+                Node node = sink.getConnectedNode();
+                Net preservedNet = routingGraph.getPreservedNet(node);
+                if (preservedNet != null && !preservedNet.equals(staticNet)) {
+                    unpreserveNet(preservedNet);
+                }
+
+                RouteNode rnode = routingGraph.getNode(node);
+                if (rnode != null) {
+                    rnode.incrementUser(null);
+                }
+            }
+        }
     }
 
     @Override
     protected void addGlobalClkRoutingTargets(Net clk) {
         if (!clk.hasPIPs()) {
-            if (RouterHelper.isRoutableNetWithSourceSinks(clk)) {
-                addClkNet(clk);
-            } else {
-                increaseNumNotNeedingRouting();
-                System.err.println("ERROR: Incomplete clk net " + clk.getName());
-            }
-        } else {
+            super.addGlobalClkRoutingTargets(clk);
+        }else {
             preserveNet(clk);
             increaseNumPreservedClks();
         }
@@ -563,41 +267,277 @@
 
     @Override
     protected void addStaticNetRoutingTargets(Net staticNet) {
-        List<SitePinInst> sinks = new ArrayList<>();
-        for (SitePinInst sink : staticNet.getPins()) {
-            if (sink.isOutPin()) continue;
-            sinks.add(sink);
-        }
-
-        if (sinks.size() > 0 ) {
-            if (!staticNet.hasPIPs()) {
-                for (SitePinInst sink : sinks) {
-                    addReservedNode(sink.getConnectedNode(), staticNet);
-                }
+        preserveNet(staticNet);
+
+        List<SitePinInst> sinks = staticNet.getSinkPins();
+        if (sinks.size() > 0) {
+            sinks.removeIf((spi) -> spi.isRouted());
+            if (sinks.isEmpty()) {
+                increaseNumPreservedStaticNets();
+            } else {
                 addStaticNetRoutingTargets(staticNet, sinks);
-            } else {
-                preserveNet(staticNet);
-                increaseNumPreservedStaticNets();
-            }
-
-        } else {// internally routed (sinks.size = 0)
-            preserveNet(staticNet);
+            }
+
+        }else {// internally routed (sinks.size = 0)
             increaseNumNotNeedingRouting();
         }
     }
 
     @Override
     protected void addNetConnectionToRoutingTargets(Net net) {
-        if (!net.hasPIPs()) {
-            createsNetWrapperAndConnections(net, config.getBoundingBoxExtensionX(), config.getBoundingBoxExtensionY(), isMultiSLRDevice());
-        } else {
-            // In partial routing mode, a net with PIPs is preserved.
-            // This means the routed net is supposed to be fully routed without conflicts.
-            // TODO detect partially routed nets.
+        List<SitePinInst> sinkPins = net.getSinkPins();
+        List<SitePinInst> pinsToRoute = netToPins.get(net);
+        final boolean partiallyPreserved = (pinsToRoute != null && pinsToRoute.size() < sinkPins.size());
+        if (pinsToRoute != null) {
+            assert(!pinsToRoute.isEmpty());
+
+            if (partiallyPreserved) {
+                // Mark all pins as being routed, then unmark those that need routing
+                sinkPins.forEach((spi) -> spi.setRouted(true));
+            }
+            pinsToRoute.forEach((spi) -> spi.setRouted(false));
+        }
+
+        if (net.hasPIPs()) {
+            // NOTE: SitePinInst.isRouted() must be finalized before this method is
+            //       called as it may operate asynchronously
             preserveNet(net);
             increaseNumPreservedWireNets();
         }
-    }
-
->>>>>>> f5930b27
+
+        if (pinsToRoute == null) {
+            return;
+        }
+
+        NetWrapper netWrapper = createNetWrapperAndConnections(net);
+        if (partiallyPreserved) {
+            partiallyPreservedNets.add(netWrapper);
+        }
+    }
+
+    /**
+     * Return preserved nets that are using resources immediately downhill of the source and
+     * immediately uphill of the sink of the connection.
+     * @param connection The connection in question.
+     * @return Collection of nets.
+     */
+    protected Collection<Net> pickNetsToUnpreserve(Connection connection) {
+        Set<Net> unpreserveNets = new HashSet<>();
+
+        // Find those reserved signals that are using uphill nodes of the target pin node
+        for (Node node : connection.getSinkRnode().getNode().getAllUphillNodes()) {
+            Net toRoute = routingGraph.getPreservedNet(node);
+            if (toRoute == null) continue;
+            if (toRoute.isClockNet() || toRoute.isStaticNet()) continue;
+            unpreserveNets.add(toRoute);
+        }
+
+        // Find those preserved nets that are using downhill nodes of the source pin node
+        for (Node node : connection.getSourceRnode().getNode().getAllDownhillNodes()) {
+            Net toRoute = routingGraph.getPreservedNet(node);
+            if (toRoute == null) continue;
+            if (toRoute.isClockNet() || toRoute.isStaticNet()) continue;
+            unpreserveNets.add(toRoute);
+        }
+
+        unpreserveNets.removeIf((net) -> {
+            NetWrapper netWrapper = nets.get(net);
+            if (netWrapper == null)
+                return false;
+            if (partiallyPreservedNets.contains(netWrapper))
+                return false;
+            // Net already seen and is fully unpreserved
+            return true;
+        });
+
+        return unpreserveNets;
+    }
+
+    /**
+     * Unpreserves nets to release routing resource to resolve congestion that blocks the
+     * routablity of a connection.
+     * The {@link #pickNetsToUnpreserve} method is called to get which nets are to be
+     * unpreserved and its resources released for consideration by others.
+     * @param connection The connection in question.
+     * @return The number of unrouted nets.
+     */
+    protected int unpreserveNetsAndReleaseResources(Connection connection) {
+        Collection<Net> unpreserveNets = pickNetsToUnpreserve(connection);
+        if (unpreserveNets.isEmpty()) {
+            return 0;
+        }
+
+        System.out.println("INFO: Unpreserving " + unpreserveNets.size() + " nets due to unroutable connection");
+        for (Net net : unpreserveNets) {
+            System.out.println("\t" + net);
+            unpreserveNet(net);
+        }
+
+        return unpreserveNets.size();
+    }
+
+    protected void unpreserveNet(Net net) {
+        Set<RouteNode> rnodes = new HashSet<>();
+        NetWrapper netWrapper = nets.get(net);
+        if (netWrapper != null) {
+            // Net already exists -- any unrouted connection will cause the
+            // net to exist, but already routed connections will already have
+            // been preserved
+
+            boolean removed = partiallyPreservedNets.remove(netWrapper);
+            assert(removed);
+
+            // Collect all nodes used by this net
+            for (PIP pip : net.getPIPs()) {
+                Node start = (pip.isReversed()) ? pip.getEndNode() : pip.getStartNode();
+                Node end = (pip.isReversed()) ? pip.getStartNode() : pip.getEndNode();
+
+                // Since net already exists, all the nodes it uses must already
+                // have been created
+                RouteNode rstart = routingGraph.getNode(start);
+                assert (rstart != null);
+                boolean rstartAdded = rnodes.add(rstart);
+                boolean startPreserved = routingGraph.unpreserve(start);
+                assert(rstartAdded == startPreserved);
+
+                RouteNode rend = routingGraph.getNode(end);
+                assert (rend != null);
+                boolean rendAdded = rnodes.add(rend);
+                boolean endPreserved = routingGraph.unpreserve(end);
+                assert(rendAdded == endPreserved);
+
+                // Also check the prev pointer according to the PIP
+                assert(rend.getPrev().equals(rstart));
+            }
+        } else {
+            // Net needs to be created
+            netWrapper = createNetWrapperAndConnections(net);
+
+            // Collect all nodes used by this net
+            for (PIP pip : net.getPIPs()) {
+                Node start = (pip.isReversed()) ? pip.getEndNode() : pip.getStartNode();
+                Node end = (pip.isReversed()) ? pip.getStartNode() : pip.getEndNode();
+                boolean startPreserved = routingGraph.unpreserve(start);
+                boolean endPreserved = routingGraph.unpreserve(end);
+
+                RouteNode rstart = getOrCreateRouteNode(start, RouteNodeType.WIRE);
+                RouteNode rend = getOrCreateRouteNode(end, RouteNodeType.WIRE);
+                boolean rstartAdded = rnodes.add(rstart);
+                boolean rendAdded = rnodes.add(rend);
+                assert(rstartAdded == startPreserved);
+                assert(rendAdded == endPreserved);
+
+                // Also set the prev pointer according to the PIP
+                assert (rend.getPrev() == null);
+                rend.setPrev(rstart);
+            }
+
+            // Erase the prev pointer for all RouteNode-s upstream of projected
+            // INT node, otherwise finishRouteConnection() will complain that
+            // backtracking doesn't terminate at Net's source
+            for (SitePinInst spi : Arrays.asList(net.getSource(), net.getAlternateSource())) {
+                if (spi == null) continue;
+                Node n = RouterHelper.projectOutputPinToINTNode(spi);
+                RouteNode rn = routingGraph.getNode(n);
+                if (rn != null) {
+                    rn.setPrev(null);
+                }
+            }
+
+            // Use the prev pointers to update the routing for each connection
+            for (Connection netnewConnection : netWrapper.getConnections()) {
+                if (netnewConnection.getSink().isRouted()) {
+                    finishRouteConnection(netnewConnection);
+                }
+            }
+
+            // Update the timing graph
+            if (config.isTimingDriven()) {
+                timingManager.getTimingGraph().addNetDelayEdges(net);
+                timingManager.setTimingEdgesOfConnections(netWrapper.getConnections());
+                for (Connection netnewConnection : netWrapper.getConnections()) {
+                    netnewConnection.updateRouteDelay();
+                }
+            }
+        }
+
+        for (RouteNode rnode : rnodes) {
+            Node toBuild = rnode.getNode();
+            // Check already unpreserved above
+            assert(!routingGraph.isPreserved(toBuild));
+
+            // Each rnode should be added as a child to all of its parents
+            // that already exist, unless it was already present
+            for (Node uphill : toBuild.getAllUphillNodes()) {
+                RouteNode parent = routingGraph.getNode(uphill);
+                if (parent == null)
+                    continue;
+
+                // Reset its list of children so that they may be regenerated to include newly unpreserved node
+                parent.resetChildren();
+            }
+
+            // Clear the prev pointer (as it is also used to track
+            // whether a node has been visited during expansion)
+            rnode.setPrev(null);
+        }
+
+        numPreservedWire--;
+        numPreservedRoutableNets--;
+    }
+
+    @Override
+    protected boolean handleUnroutableConnection(Connection connection) {
+        boolean hasAltOutput = super.handleUnroutableConnection(connection);
+        if (hasAltOutput)
+            return true;
+        if (softPreserve) {
+            if (routeIteration == 2) {
+                unpreserveNetsAndReleaseResources(connection);
+                return true;
+            }
+        }
+        return false;
+    }
+
+    private static Design routeDesign(Design design, RWRouteConfig config, Collection<SitePinInst> pinsToRoute) {
+        if (config.isMaskNodesCrossRCLK()) {
+            System.out.println("WARNING: Masking nodes across RCLK for partial routing could result in routability problems.");
+        }
+
+        return routeDesign(design, new PartialRouter(design, config, pinsToRoute));
+    }
+
+    /**
+     * Routes a design in the partial non-timing-driven routing mode.
+     * @param design The {@link Design} instance to be routed.
+     * @param pinsToRoute Collection of {@link SitePinInst}-s to be routed.
+     */
+    public static Design routeDesignPartialNonTimingDriven(Design design, Collection<SitePinInst> pinsToRoute) {
+        return routeDesign(design, new RWRouteConfig(new String[] {
+                "--fixBoundingBox",
+                // use U-turn nodes and no masking of nodes cross RCLK
+                // Pros: maximum routability
+                // Con: might result in delay optimism and a slight increase in runtime
+                "--useUTurnNodes",
+                "--nonTimingDriven",
+                "--verbose"}),
+                pinsToRoute);
+    }
+
+    /**
+     * Routes a design in the partial timing-driven routing mode.
+     * @param design The {@link Design} instance to be routed.
+     * @param pinsToRoute Collection of {@link SitePinInst}-s to be routed.
+     */
+    public static Design routeDesignPartialTimingDriven(Design design, Collection<SitePinInst> pinsToRoute) {
+        return routeDesign(design, new RWRouteConfig(new String[] {
+                "--fixBoundingBox",
+                // use U-turn nodes and no masking of nodes cross RCLK
+                // Pros: maximum routability
+                // Con: might result in delay optimism and a slight increase in runtime
+                "--useUTurnNodes",
+                "--verbose"}),
+                pinsToRoute);
+    }
 }