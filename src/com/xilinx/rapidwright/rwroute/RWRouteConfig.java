/*
 *
 * Copyright (c) 2021 Ghent University.
 * Copyright (c) 2022-2024, Advanced Micro Devices, Inc.
 * All rights reserved.
 *
 * Author: Yun Zhou, Ghent University.
 *
 * This file is part of RapidWright.
 *
 * Licensed under the Apache License, Version 2.0 (the "License");
 * you may not use this file except in compliance with the License.
 * You may obtain a copy of the License at
 *
 *     http://www.apache.org/licenses/LICENSE-2.0
 *
 * Unless required by applicable law or agreed to in writing, software
 * distributed under the License is distributed on an "AS IS" BASIS,
 * WITHOUT WARRANTIES OR CONDITIONS OF ANY KIND, either express or implied.
 * See the License for the specific language governing permissions and
 * limitations under the License.
 *
 */

package com.xilinx.rapidwright.rwroute;

import com.xilinx.rapidwright.util.MessageGenerator;

/**
 * A collection of customizable parameters for a {@link RWRoute} Object or a {@link TimingAndWirelengthReport} Object.
 * Modifications of default parameter values can be done by adding corresponding options with values to the arguments.
 * Each option (i.e. one of the parameters) name must start with two dashes. Values of parameters do not need dashes.
 */
public class RWRouteConfig {
    /** Allowed max number of routing iterations */
    private short maxIterations;
    /** Routing bounding box constraint */
    private boolean useBoundingBox;
    /** Initial bounding box extension range to the left and right */
    private short boundingBoxExtensionX;
    /** Initial bounding box extension range to the top and bottom */
    private short boundingBoxExtensionY;
    /** Further enlarge the bounding box along with routing iterations by the extension X and Y increments */
    private boolean enlargeBoundingBox;
    /** Incremental extension of the bounding box in the vertical direction to the top and bottom */
    private short extensionYIncrement;
    /** Incremental extension of the bounding box in the horizontal direction to the left and right */
    private short extensionXIncrement;
    /** Wirelength-driven weighting factor */
    private float wirelengthWeight;
    /** Timing-driven weighting factor */
    private float timingWeight;
    /** The multiplier for timing weight update along iterations */
    private float timingMultiplier;
    /** The sharing exponent for calculating criticality-aware sharing factors */
    private float shareExponent;
    /** The exponent for criticality calculation */
    private float criticalityExponent;
    /** The threshold for determining critical connections to be rerouted */
    private float minRerouteCriticality;
    /** The maximum percentage of critical connections to be rerouted */
    private short reroutePercentage;
    /** Initial present congestion penalty factor */
    private float initialPresentCongestionFactor;
    /** The multiplier factor for present congestion update */
    private float presentCongestionMultiplier;
    /** Historical congestion penalty factor */
    private float historicalCongestionFactor;
    /** true to enable timing-aware routing */
    private boolean timingDriven;
    /** The directory contains DSP timing data files for the target design */
    private String dspTimingDataFolder;
    /** The text file containing clock enable partial route and timing data */
    private String clkRouteTiming;
    /** Pessimism factor A for timing closure guarantee */
    private float pessimismA;
    /** Pessimism factor B for timing closure guarantee */
    private short pessimismB;
    /** true to prevent usage of some nodes across RCLK row */
    private boolean maskNodesCrossRCLK;
    /** true to allow possible usage of U-turn nodes at the device boundaries*/
    private boolean useUTurnNodes;
    /** true to display more info along the routing process */
    private boolean verbose;
    /** true to display connection span statistics */
    private boolean printConnectionSpan;
    /** Flag indicating if RWRoute exports a DCP, to flag it as out of context */
    private boolean exportOutOfContext;
    /** Maximum presentCongestionFactor value that should prevent accuracy loss **/
    private float maxPresentCongestionFactor;
    /* true to enable LUT pin swapping */
    private boolean lutPinSwapping;
    /* true to enable LUT routethru */
    private boolean lutRoutethru;
    /* true to enable GND -> VCC optimization for LUT inputs */
    private boolean invertGndToVccForLutInputs;
    /* true to use HUS */
    private boolean useHUS;
    /* The value of alpha in HUS*/
<<<<<<< HEAD
    private float HUSAlpha;
    /* The value of Beta in HUS*/
    private float HUSBeta;
=======
    private float HUSalpha;
    /* The value of Beta in HUS*/
    private float HUSbeta;
    /* The threshold for determining whether a case is a congested design in HUS */
    private float HUSinitialCongestedThreshold;
    /* The threshold for determining whether to start using historical-centric updating in HUS */
    private float HUSactivateThreshold;
>>>>>>> 6844ea9a

    /** Constructs a Configuration Object */
    public RWRouteConfig(String[] arguments) {
        maxIterations = (short) 100;
        useBoundingBox = true;
        boundingBoxExtensionX = (short) 3;
        boundingBoxExtensionY = (short) 15;
        enlargeBoundingBox = false;
        extensionYIncrement = 2;
        extensionXIncrement = 1;
        setWirelengthWeight(0.8f);
        timingWeight = 0.35f;
        timingMultiplier = 1f;
        shareExponent = 2;
        criticalityExponent = 3;
        minRerouteCriticality = 0.85f;
        reroutePercentage = (short) 3;
        initialPresentCongestionFactor = 0.5f;
        presentCongestionMultiplier = 2f;
        historicalCongestionFactor = 1f;
        timingDriven = true;
        clkRouteTiming = null;
        pessimismA = 1.03f;
        pessimismB = (short) 100;
        maskNodesCrossRCLK = false;
        useUTurnNodes = false;
        verbose = false;
        printConnectionSpan = false;
        lutPinSwapping = false;
        lutRoutethru = false;
        invertGndToVccForLutInputs = true;
        useHUS = false;
<<<<<<< HEAD
        HUSAlpha = 1.1f;
        HUSBeta = 2f;
=======
        HUSalpha = 1.1f;
        HUSbeta = 2f;
        HUSinitialCongestedThreshold = 0.5f;
        HUSactivateThreshold = 0.4f;
>>>>>>> 6844ea9a
        if (arguments != null) {
            parseArguments(arguments);
        }
    }

    private void parseArguments(String[] arguments) {
        for (int i = 0; i < arguments.length; i++) {
            String arg = arguments[i];
            switch(arg) {
            case "--maxIterations":
                setMaxIterations(Short.parseShort(arguments[++i]));
                break;
            case "--noBoundingBox":
                setUseBoundingBox(false);
                break;
            case "--boundingBoxExtensionX":
                setBoundingBoxExtensionX(Short.parseShort(arguments[++i]));
                break;
            case "--boundingBoxExtensionY":
                setBoundingBoxExtensionY(Short.parseShort(arguments[++i]));
                break;
            case "--enlargeBoundingBox":
                setEnlargeBoundingBox(true);
                break;
            case "--fixBoundingBox":
                setEnlargeBoundingBox(false);
                break;
            case "--extensionYIncrement":
                setExtensionYIncrement(Short.parseShort(arguments[++i]));
                break;
            case "--extensionXIncrement":
                setExtensionXIncrement(Short.parseShort(arguments[++i]));
                break;
            case "--wirelengthWeight":
                setWirelengthWeight(Float.parseFloat(arguments[++i]));
                break;
            case "--shareExponent":
                setShareExponent(Float.parseFloat(arguments[++i]));
                break;
            case "--timingWeight":
                setTimingWeight(Float.parseFloat(arguments[++i]));
                break;
            case "--timingMultiplier":
                setTimingMultiplier(Float.parseFloat(arguments[++i]));
                break;
            case "--criticalityExponent":
                setCriticalityExponent(Float.parseFloat(arguments[++i]));
                break;
            case "--minRerouteCriticality":
                setMinRerouteCriticality(Float.parseFloat(arguments[++i]));
                break;
            case "--reroutePercentage":
                setReroutePercentage(Short.parseShort(arguments[++i]));
                break;
            case "--initialPresentCongestionFactor":
                setInitialPresentCongestionFactor(Float.parseFloat(arguments[++i]));
                break;
            case "--presentCongestionMultiplier":
                setPresentCongestionMultiplier(Float.parseFloat(arguments[++i]));
                break;
            case "--historicalCongestionFactor":
                setHistoricalCongestionFactor(Float.parseFloat(arguments[++i]));
                break;
            case "--timingDriven":
                setTimingDriven(true);
                break;
            case "--nonTimingDriven":
                setTimingDriven(false);
                break;
            case "--dspTimingDataFolder":
                setDspTimingDataFolder(arguments[++i]);
                break;
            case "--clkRouteTiming":
                setClkRouteTiming(arguments[++i]);
                break;
            case "--pessimismA":
                setPessimismA(Float.parseFloat(arguments[++i]));
                break;
            case "--pessimismB":
                setPessimismB(Short.parseShort(arguments[++i]));
                break;
            case "--maskNodesCrossRCLK":
                setMaskNodesCrossRCLK(true);
                break;
            case "--maskUTurnNodes":
                setUseUTurnNodes(false);
                break;
            case "--useUTurnNodes":
                setUseUTurnNodes(true);
                break;
            case "--verbose":
                setVerbose(true);
                break;
            case "--printConnectionSpan":
                setPrintConnectionSpan(true);
                break;
            case "--outOfContext":
                setExportDesignOutOfContext(true);
                break;
            case "--lutPinSwapping":
                setLutPinSwapping(true);
                break;
            case "--lutRoutethru":
                setLutRoutethru(true);
                break;
            case "--noInvertGndToVccForLutInputs":
                setInvertGndToVccForLutInputs(false);
                break;
            case "--useHUS":
<<<<<<< HEAD
                setUseHUS(Boolean.parseBoolean(arguments[++i]));
                break;
            case "--HUSAlpha":
                setHUSAlpha(Float.parseFloat(arguments[++i]));
                break;
            case "--HUSBeta":
                setHUSBeta(Float.parseFloat(arguments[++i]));
=======
                setUseHUS(true);
                break;
            case "--HUSalpha":
                setHUSalpha(Float.parseFloat(arguments[++i]));
                break;
            case "--HUSbeta":
                setHUSbeta(Float.parseFloat(arguments[++i]));
                break;
            case "--HUSinitialCongestedThreshold":
                setHUSinitialCongestedThreshold(Float.parseFloat(arguments[++i]));
                break;
            case "--HUSactivateThreshold":
                setHUSactivateThreshold(Float.parseFloat(arguments[++i]));
>>>>>>> 6844ea9a
                break;
            default:
                throw new IllegalArgumentException("ERROR: RWRoute argument '" + arg + "' not recognized.");
            }
        }
    }

    /**
     * Gets the allowed maximum number of routing iterations.
     * Default: 100
     * @return The allowed maximum number of routing iterations.
     */
    public short getMaxIterations() {
        return maxIterations;
    }

    /**
     * Sets the maximum number of routing iterations.
     * Default: 100. 100 iterations should be enough for most routing cases.
     * Otherwise, it is not promising that a design can be successfully routed.
     * To modify the value, please use "--maxIterations" option, e.g. "--maxIterations 60".
     * @param maxIterations The maximum number of routing iterations.
     */
    public void setMaxIterations(short maxIterations) {
        this.maxIterations = maxIterations;
    }

    /**
     * Checks if the routing bounding box constraint is used.
     * Default: true. To disable the bounding box constraint, please add "--noBoundingBox" to the arguments.
     * @return true, if the routing bounding box constraint is used.
     */
    public boolean isUseBoundingBox() {
        return useBoundingBox;
    }

    /**
     * Sets if the router should route connections with the routing bounding box constraint.
     * Default: true. To disable the bounding box constraint, please add "--noBoundingBox" option to the arguments.
     * @param useBoundingBox true to let the router use the bounding box constraint to route connections.
     */
    public void setUseBoundingBox(boolean useBoundingBox) {
        this.useBoundingBox = useBoundingBox;
    }

    /**
     * Gets the initial bounding box extension range in the horizontal direction.
     * Default: 3. Can be modified by using use "--boundingBoxExtensionX" option, e.g. "--boundingBoxExtensionX 5".
     * @return The bounding box extension range in the horizontal direction.
     */
    public short getBoundingBoxExtensionX() {
        return boundingBoxExtensionX;
    }

    /**
     * Sets the initial bounding box extension range in the horizontal direction.
     * Default: 3. Can be modified by using use "--boundingBoxExtensionX" option, e.g. "--boundingBoxExtensionX 5".
     * @param boundingBoxExtensionX
     */
    public void setBoundingBoxExtensionX(short boundingBoxExtensionX) {
        this.boundingBoxExtensionX = boundingBoxExtensionX;
    }

    /**
     * Gets the initial bounding box extension range in the vertical direction.
     * Default: 15. Can be modified by using use "--boundingBoxExtensionY" option, e.g. "--boundingBoxExtensionY 5".
     * @return The bounding box extension range in the vertical direction.
     */
    public short getBoundingBoxExtensionY() {
        return boundingBoxExtensionY;
    }

    /**
     * Sets the initial bounding box extension range in the vertical direction.
     * Default: 15. Can be modified by using use "--boundingBoxExtensionY" option, e.g. "--boundingBoxExtensionY 5".
     * @param boundingBoxExtensionY
     */
    public void setBoundingBoxExtensionY(short boundingBoxExtensionY) {
        this.boundingBoxExtensionY = boundingBoxExtensionY;
    }

    /**
     * Checks if the bounding boxes of connections would be expanded during routing.
     * Enlarging bounding boxes of connections helps resolve routability problems for some scenarios,
     * such as partial routing and very congested placement of designs.
     * Default: false for full routing, true for partial routing.
     * To enable enlarging bounding boxes, please add "--enlargeBoundingBox" to the arguments.
     * @return true, if enlarging bounding boxes of connections is allowed.
     */
    public boolean isEnlargeBoundingBox() {
        return enlargeBoundingBox;
    }

    /**
     * Sets enlargeBoundingBox.
     * Enlarging bounding boxes of connections helps resolve routability problems for some scenarios,
     * such as partial routing and very congested designs.
     * Default: false for full routing, true for partial routing.
     * To enable enlarging bounding boxes, please add "--enlargeBoundingBox" to the arguments.
     * @param enlargeBoundingBox A flag to indicate if connections' bounding boxes are allowed to be enlarged for routing.
     */
    public void setEnlargeBoundingBox(boolean enlargeBoundingBox) {
        this.enlargeBoundingBox = enlargeBoundingBox;
    }

    /**
     * Gets the extension increment that connections' bounding boxes should be enlarged by vertically.
     * Default: 2. Can be modified by using "--extensionYIncrement" option, e.g. "--extensionYIncrement 3".
     * @return The number of INT Tiles that connections' bounding boxes should be enlarged by vertically.
     */
    public short getExtensionYIncrement() {
        return extensionYIncrement;
    }

    /**
     * Sets the extension increment that connections' bounding boxes should be enlarged by vertically.
     * Default: 2. Can be modified by using "--extensionYIncrement" option, e.g. "--extensionYIncrement 3".
     * @param extensionYIncrement The number of INT Tiles that connections' bounding boxes should be enlarged by vertically.
     */
    public void setExtensionYIncrement(short extensionYIncrement) {
        this.extensionYIncrement = extensionYIncrement;
    }

    /**
     * Gets the extension increment that connections' bounding boxes should be enlarged by horizontally.
     * Default: 1. Can be modified by using "--extensionXIncrement" option, e.g. "--extensionXIncrement 2".
     * @return The number of INT Tiles that connections' bounding boxes should be enlarged by horizontally.
     */
    public short getExtensionXIncrement() {
        return extensionXIncrement;
    }

    /**
     * Sets the extension increment that connections' bounding boxes should be enlarged by horizontally.
     * Default: 1. Can be modified by using "--extensionXIncrement" option, e.g. "--extensionXIncrement 2".
     * @param extensionXIncrement The number of INT Tiles that connections' bounding boxes should be enlarged by horizontally.
     */
    public void setExtensionXIncrement(short extensionXIncrement) {
        this.extensionXIncrement = extensionXIncrement;
    }

    /**
     * Gets the wirelength-driven weighting factor used in the cost function.
     * It should be within [0, 1]. The greater it is, the faster the router will run, at the cost of a greater total wirelength.
     * Default: 0.8. Can be modified by using "--wirelengthWeight", e.g. "--wirelengthWeight 0.7".
     * @return The wirelength-driven weighting factor used in the cost function
     */
    public float getWirelengthWeight() {
        return wirelengthWeight;
    }

    /**
     * Sets the wirelength-driven weighting factor used in the cost function.
     * It should be within [0, 1]. The greater it is, the faster the router will run, at the cost of a greater total wirelength.
     * Default: 0.8. Can be modified by using "--wirelengthWeight", e.g. "--wirelengthWeight 0.7".
     * @param wirelengthWeight The wirelength-driven weighting factor used in the cost function
     */
    public void setWirelengthWeight(float wirelengthWeight) {
        if (wirelengthWeight < 0 || wirelengthWeight > 1)
            throw new IllegalArgumentException("ERROR: wirelength-driven weighting factor wirelengthWeight should be within [0, 1].");
        this.wirelengthWeight = wirelengthWeight;

        // Assume that the minimum unit we want to observe is 1/8th of the wirelengthWeight
        // (since during RWRoute.evaluateCostAndPush(), distanceToSink is scaled by wirelengthWeight)
        // compute the largest floating-point value that results in this Units-in-the-Last-Place value.
        final float maxUlp = wirelengthWeight / 8;
        float maxPresentCongestionFactor = Float.MAX_VALUE;
        while (Math.ulp(maxPresentCongestionFactor) >= maxUlp) {
            maxPresentCongestionFactor /= 2;
        }
        this.maxPresentCongestionFactor = maxPresentCongestionFactor;
    }

    /**
     * Gets the timing-driven weighting factor used in the cost function.
     * It should be within [0, 1]. The greater it is, the faster the router will run, at the cost of a greater critical path delay.
     * Default: 0.35. Can be modified by using "--timingWeight" option, e.g. "--timingWeight 0.4".
     * @return The timing-driven weighting factor used in the cost function
     */
    public float getTimingWeight() {
        return timingWeight;
    }

    /**
     * Sets the timing-driven weighting factor used in the cost function.
     * It should be within [0, 1]. The greater it is, the faster the router will run, at the cost of a greater critical path delay.
     * Default: 0.35. Can be modified by using "--timingWeight" option, e.g. "--timingWeight 0.4".
     * @param timingWeight The timing-driven weighting factor used in the cost function.
     */
    public void setTimingWeight(float timingWeight) {
        if (timingWeight < 0 || timingWeight > 1)
            throw new IllegalArgumentException("ERROR: timing-driven weighting factor timingWeight cannot be negative or greater than 1.");
        this.timingWeight = timingWeight;
    }

    /**
     * Gets the timing-driven weighting factor multiplier.
     * Default: 1. Can be modified by using "--timingMultiplier" option, e.g. "--timingMultiplier 1.02".
     * @return The timing-driven weighting factor multiplier.
     */
    public float getTimingMultiplier() {
        return timingMultiplier;
    }

    /**
     * Sets the multiplier for timingWeight. This is an experimental feature for future adaptive timingWeight.
     * The idea is to have less timingWeight in early routing iterations for faster runtime and put more weight on the timing cost
     * in late iterations for better timing performance.
     * Currently, the default timingMultiplier is 1.
     * Can be modified by using "--timingMultiplier" option, e.g. "--timingMultiplier 1.02".
     * @param timingMultiplier A multiplier greater than 1 to increase timingWeight along routing iterations.
     */
    public void setTimingMultiplier(float timingMultiplier) {
        if (timingMultiplier < 1)
            throw new IllegalArgumentException("ERROR: timingMultiplier cannot be less than 1.");
        this.timingMultiplier = timingMultiplier;
    }

    /**
     * Gets the sharing exponent that discourages resource sharing for timing-driven routing of critical connections.
     * It is no less than 0. Default: 2.
     * Can be modified by using "--shareExponent" option, e.g. "--shareExponent 4".
     * @return The sharing exponent that discourages resource sharing for timing-driven routing of critical connections.
     */
    public float getShareExponent() {
        return shareExponent;
    }

    /**
     * Sets the sharing exponent that discourages resource sharing for timing-driven routing of critical connections.
     * It is no less than 0. Default: 2.
     * Can be modified by using "--shareExponent" option, e.g. "--shareExponent 4".
     * @param shareExponent The sharing exponent that discourages resource sharing for timing-driven routing of critical connections.
     */
    public void setShareExponent(float shareExponent) {
        if (shareExponent < 0)
            throw new IllegalArgumentException("ERROR: shareExponent cannot be negative.");
        this.shareExponent = shareExponent;
    }

    /**
     * Gets the criticality exponent that is used in calculating connections' criticalities to
     * spread the criticalities of less critical connections and more critical connections apart.
     * It should be greater than 1. Default: 3.
     * Can be modified by using "--criticalityExponent" option, e.g. "--criticalityExponent 5".
     * @return The criticality exponent.
     */
    public float getCriticalityExponent() {
        return criticalityExponent;
    }

    /**
     * Sets the criticality exponent that is used in calculating connections' criticalities to
     * spread the criticalities of less critical connections and more critical connections apart.
     * It should be greater than 1. Default: 3.
     * Can be modified by using "--criticalityExponent" option, e.g. "--criticalityExponent 5".
     * @param criticalityExponent
     */
    public void setCriticalityExponent(float criticalityExponent) {
        if (criticalityExponent < 1)
            throw new IllegalArgumentException("ERROR: criticalityExponent cannot be less than 1.");
        this.criticalityExponent = criticalityExponent;
    }

    /**
     * Gets the criticality threshold for re-routing critical connections.
     * It should be within (0.5, 0.99). A greater value means less critical connections to be ripped up and re-routed.
     * Default: 0.85. Can be modified by using "--minRerouteCriticality" option, e.g. "--minRerouteCriticality 0.9".
     * @return
     */
    public float getMinRerouteCriticality() {
        return minRerouteCriticality;
    }

    /**
     * Sets the criticality threshold for re-routing critical connections.
     * It should be within (0.5, 0.99). A greater value means less critical connections to be ripped up and re-routed.
     * Default: 0.85. Can be modified by using "--minRerouteCriticality" option, e.g. "--minRerouteCriticality 0.9".
     * @param minRerouteCriticality
     */
    public void setMinRerouteCriticality(float minRerouteCriticality) {
        if (minRerouteCriticality <= 0.5)
            throw new IllegalArgumentException("ERROR: minRerouteCriticality cannot be less than 0.5.");
        this.minRerouteCriticality = minRerouteCriticality;
    }

    /**
     * Gets the maximum percentage of critical connections that should be re-routed.
     * It should be greater than 0. Default: 3.
     * Can be modified by using "--reroutePercentage" option, e.g. "--reroutePercentage 5".
     * @return
     */
    public short getReroutePercentage() {
        return reroutePercentage;
    }

    /**
     * Sets the maximum percentage of critical connections that should be re-routed.
     * It should be greater than 0. Default: 3.
     * Can be modified by using "--reroutePercentage" option, e.g. "--reroutePercentage 5".
     * @param reroutePercentage
     */
    public void setReroutePercentage(short reroutePercentage) {
        if (reroutePercentage < 0)
            throw new IllegalArgumentException("ERROR: reroutePercentage cannot be negative.");
        this.reroutePercentage = reroutePercentage;
    }

    /**
     * Gets the initial present congestion cost penalty factor.
     * It should be greater than 0. Default: 0.5.
     * Can be modified by using "--initialPresentCongestionFactor" option, e.g. "--initialPresentCongestionFactor 1".
     * @return The initial present congestion cost penalty factor.
     */
    public float getInitialPresentCongestionFactor() {
        return initialPresentCongestionFactor;
    }

    /**
     * Sets the initial present congestion cost penalty factor.
     * It should be greater than 0. Default: 0.5.
     * Can be modified by using "--initialPresentCongestionFactor" option, e.g. "--initialPresentCongestionFactor 1".
     * @param initialPresentCongestionFactor The value to set.
     */
    public void setInitialPresentCongestionFactor(float initialPresentCongestionFactor) {
        if (initialPresentCongestionFactor < 0)
            throw new IllegalArgumentException("ERROR: initialPresentCongesFactor cannot be negative.");
        this.initialPresentCongestionFactor = initialPresentCongestionFactor;
    }

    /**
     * Gets the present congestion factor multiplier.
     * It should be greater than 1. Default: 2.
     * Can be modified by using "--presentCongestionMultiplier" option, e.g. "--presentCongestionMultiplier 3".
     * @return
     */
    public float getPresentCongestionMultiplier() {
        return presentCongestionMultiplier;
    }

    /**
     * Sets the present congestion factor multiplier.
     * It should be greater than 1. Default: 2.
     * Can be modified by using "--presentCongestionMultiplier" option, e.g. "--presentCongestionMultiplier 3".
     * @param presentCongestionMultiplier
     */
    public void setPresentCongestionMultiplier(float presentCongestionMultiplier) {
        if (presentCongestionMultiplier <= 1)
            throw new IllegalArgumentException("ERROR: the present congestion factor multiplier cannot be less than 1.");
        this.presentCongestionMultiplier = presentCongestionMultiplier;
    }

    /**
     * Gets the max present congestion factor that should prevent accuracy loss.
     * This value is computed by {@link #setWirelengthWeight(float)}.
     * @return
     */
    public float getMaxPresentCongestionFactor() {
        return maxPresentCongestionFactor;
    }

    /**
     * Gets the historical congestion cost penalty factor.
     * It should be greater than 0. Default: 1.
     * Can be modified by using "--historicalCongestionFactor" option, e.g. "--historicalCongestionFactor 2".
     * @return
     */
    public float getHistoricalCongestionFactor() {
        return historicalCongestionFactor;
    }

    /**
     * Sets the historical congestion cost penalty factor.
     * It should be greater than 0. Default: 1.
     * Can be modified by using "--historicalCongestionFactor" option, e.g. "--historicalCongestionFactor 2".
     * @param historicalCongestionFactor
     */
    public void setHistoricalCongestionFactor(float historicalCongestionFactor) {
        if (historicalCongestionFactor <= 0)
            throw new IllegalArgumentException("ERROR: historicalCongestionFactor cannot be less than 0.");
        this.historicalCongestionFactor = historicalCongestionFactor;
    }

    /**
     * Checks if the router should run in the timing-driven mode.
     * Default: true.
     * For wirelength-driven routing only, please use "--nonTimingDriven" option to disable timing-driven routing.
     * @return true, if the router runs in the timing-driven mode.
     */
    public boolean isTimingDriven() {
        return timingDriven;
    }

    /**
     * Sets timingDriven.
     * Default: true.
     * For wirelength-driven routing only, please use "--nonTimingDriven" option to disable timing-driven routing.
     * @param timingDriven
     */
    public void setTimingDriven(boolean timingDriven) {
        this.timingDriven = timingDriven;
    }

    /**
     * Gets the DSP timing data folder that contains DSP timing data files for the current design to be routed.
     * They are used for timing-driven routing of designs with DSPs.
     * They can be generated by running Vivado with the Tcl script provided under $RAPIDWRIGHT_PATH/tcl/rwroute.
     * Default: null.
     * @return
     */
    public String getDspTimingDataFolder() {
        return dspTimingDataFolder;
    }

    /**
     * Sets the DSP timing data folder that contains DSP timing data files for the current design to be routed.
     * They are used for more accurate delay calculation during timing-driven routing of designs with DSPs.
     * They can be generated by running Vivado with the Tcl script provided under $RAPIDWRIGHT_PATH/tcl/rwroute.
     * Default: null. Can be specified by using "--dspTimingDataFolder" option, e.g. "--dspTimingDataFolder $RAPIDWRIGHT_PATH/DSPTimingFilesOfDesign/".
     * Without DSP timing files supplied, the router still continues timing-aware routing.
     * Yet there could be unexpected delay optimism.
     * @param dspTimingDataFolder The directory that contains DSP timing data files for the current design to be routed.
     */
    public void setDspTimingDataFolder(String dspTimingDataFolder) {
        this.dspTimingDataFolder = dspTimingDataFolder;
    }

    /**
     * Sets the clock enable net timing data file.
     * The file can be generated by running Vivado with the Tcl script provided under $RAPIDWRIGHT_PATH/tcl/rwroute.
     * Default: null.
     * Can be modified by using "--clkRouteTiming" option, e.g. "--clkRouteTiming $RAPIDWRIGHT_PATH/ceroute.txt".
     * @return
     */
    public String getClkRouteTiming() {
        return clkRouteTiming;
    }

    /**
     * Sets the clock enable net timing data file.
     * The file can be generated by running Vivado with the Tcl script provided under $RAPIDWRIGHT_PATH/tcl/rwroute.
     * Default: null.
     * Can be modified by using "--clkRouteTiming" option, e.g. "--clkRouteTiming $RAPIDWRIGHT_PATH/clkroute.txt".
     * @param clkRouteTiming
     */
    public void setClkRouteTiming(String clkRouteTiming) {
        this.clkRouteTiming = clkRouteTiming;
    }

    /**
     * Gets the critical path delay pessimism factor a.
     * It should be greater than 0.99. Default: 1.03.
     * Can be modified by using "--pessimismA" option, e.g. "--pessimismA 1.05".
     * @return pessimismA
     */
    public float getPessimismA() {
        return pessimismA;
    }

    /**
     * Sets the critical path delay pessimism factor a.
     * It should be greater than 0.99. Default: 1.03.
     * Can be modified by using "--pessimismA" option, e.g. "--pessimismA 1.05".
     * @param pessimismA
     */
    public void setPessimismA(float pessimismA) {
        if (pessimismA < 0.99)
            throw new IllegalArgumentException("ERROR: pessimismA cannot be less than 0.99");
        this.pessimismA = pessimismA;
    }

    /**
     * Gets critical path delay factor b.
     * It should be greater than 0. Default: 100.
     * Can be modified by using "--pessimismB" option, e.g. "--pessimismB 50".
     * @return pessimismB
     */
    public short getPessimismB() {
        return pessimismB;
    }

    /**
     * Gets the flag indicating if the design returned after routing should be
     * marked out of context. Default: false.
     * 
     * @return True if the flag is set, false otherwise.
     */
    public boolean getExportOutOfContext() {
        return exportOutOfContext;
    }

    /**
     * Gets the flag indicating if LUT pin swapping is enabled.
     * Default: false.
     *
     * @return True if the flag is set, false otherwise.
     */
    public boolean isLutPinSwapping() {
        return lutPinSwapping;
    }

    /**
     * Gets the flag indicating if LUT routethrus are enabled.
     * Default: false.
     *
     * @return True if the flag is set, false otherwise.
     */
    public boolean isLutRoutethru() {
        return lutRoutethru;
    }

    /**
     * Gets the flag indicating if GND to VCC inversion for LUT inputs is enabled.
     * Default: true.
     *
     * @return True if the flag is set, false otherwise.
     */
    public boolean isInvertGndToVccForLutInputs() {
        return invertGndToVccForLutInputs;
    }

    /**
     * Sets critical path delay pessimism factor b. It should be greater than 0.
     * Default: 100. Can be modified by using "--pessimismB" option, e.g.
     * "--pessimismB 50".
     * 
     * @param pessimismB
     */
    public void setPessimismB(short pessimismB) {
        if (pessimismB < 0)
            throw new IllegalArgumentException("ERROR: pessimismB cannot be negative.");
        this.pessimismB = pessimismB;
    }

    /**
     * Checks if nodes cross RCLK are masked.
     * If should be set to true for full timing-driven routing to avoid delay optimism and false for partial timing-driven routing for routability.
     * Default: false. Can be modified by adding "--maskNodesCrossRCLK" to the arguments.
     * @return true, if nodes cross RCLK are masked
     */
    public boolean isMaskNodesCrossRCLK() {
        return maskNodesCrossRCLK;
    }

    /**
     * Sets maskNodesCrossRCLK.
     * If should be set to true for full timing-driven routing to avoid delay optimism and false for partial timing-driven routing for routability.
     * Default: false. Can be modified by adding "--maskNodesCrossRCLK" to the arguments.
     * @param maskNodesCrossRCLK A flag to indicate if masking nodes cross RCLK.
     */
    public void setMaskNodesCrossRCLK(boolean maskNodesCrossRCLK) {
        this.maskNodesCrossRCLK = maskNodesCrossRCLK;
    }

    /**
     * Checks if U-turn nodes at the device boundaries are considered to be used.
     * If the design is placed near the device boundaries, U-turn nodes should be considered to be used. Otherwise, there could be routability problems.
     * Default: false. Can be modified by adding "--useUTurnNodes" to the arguments.
     * @return true, if U-turn nodes are considered to be used
     */
    public boolean isUseUTurnNodes() {
        return useUTurnNodes;
    }

    /**
     * Sets useUTurnNodes.
     * If the design is placed near the device boundaries, U-turn nodes should be considered to be used. Otherwise, there could be routability problems.
     * Default: false. Can be modified by adding "--useUTurnNodes" to the arguments.
     * @param useUTurnNodes A flag to indicate if U-turn nodes are considered to be used for routing.
     */
    public void setUseUTurnNodes(boolean useUTurnNodes) {
        this.useUTurnNodes = useUTurnNodes;
    }

    /**
     * Checks if verbose is enabled.
     * If enabled, there will be more info in the routing log file regarding design netlist, routing statistics, and timing report.
     * Default: false. Can be modified by adding "--verbose" to the arguments.
     * @return true, if verbose is enabled.
     */
    public boolean isVerbose() {
        return verbose;
    }

    /**
     * Gets printConnectionSpan value.
     * The router calculates connection span statistics during the initialization.
     * Default: false.
     * @return
     */
    public boolean isPrintConnectionSpan() {
        return printConnectionSpan;
    }

    /**
     * Sets printConnectionSpan.
     * The router calculates connection span statistics during the initialization.
     * Default: false.
     * @param printConnectionSpan true, to print out connection span statistics.
     */
    public void setPrintConnectionSpan(boolean printConnectionSpan) {
        this.printConnectionSpan = printConnectionSpan;
    }

    /**
     * Sets a flag indicating the design should be exported as out of context.
     * Default: false.
     * 
     * @param exportOutOfContext true to export design as out of context.
     */
    public void setExportDesignOutOfContext(boolean exportOutOfContext) {
        this.exportOutOfContext = exportOutOfContext;
    }

    /**
     * Sets a flag indicating LUT pins can be swapped.
     * Default: false.
     *
     * @param lutPinSwapping true to enable LUT pin swapping.
     */
    public void setLutPinSwapping(boolean lutPinSwapping) {
        this.lutPinSwapping = lutPinSwapping;
    }

    /**
     * Sets a flag indicating LUT routethrus will be considered.
     * Default: false.
     *
     * @param lutRoutethru true to enable LUT pin swapping.
     */
    public void setLutRoutethru(boolean lutRoutethru) {
        this.lutRoutethru = lutRoutethru;
    }

    /**
     * Sets the flag for enabling GND to VCC inversion for LUT inputs.
     * Default: true.
     *
     * @param invertGndToVccForLutInputs true to enableGND to VCC inversion for LUT inputs.
     */
    public void setInvertGndToVccForLutInputs(boolean invertGndToVccForLutInputs) {
        this.invertGndToVccForLutInputs = invertGndToVccForLutInputs;
    }

    /**
     * Sets verbose.
     * If true, there will be more info in the routing log file regarding design netlist, routing statistics, and timing report.
     * Default: false. Can be modified by adding "--verbose" to the arguments.
     * @param verbose true to print more info in the routing log file.
     */
    public void setVerbose(boolean verbose) {
        this.verbose = verbose;
    }

<<<<<<< HEAD
    /** Checks if the hybrid update strategy (HUS) is enabled
     *  if true, the router will calculate the value of "isCongestedDesign" at the end of first iteration,
     *  and replace the original cost update function with updateCostFactorsHistoricalCentric() if the value of "isCongestedDesign" is true
=======
    /** Checks if the hybrid updating strategy (HUS) is enabled.
     *  HUS will, once its user-configurable thresholds are met, slow down the growth of present costs of used nodes and
     *  instead increases the growth of overused nodes' historical costs.
>>>>>>> 6844ea9a
     *  Default: false.
     */
    public boolean isUseHUS() {
        return useHUS;
    }

    /**
<<<<<<< HEAD
     * Sets useHUS.
     * If true, the router will calculate the value of "isCongestedDesign" at the end of first iteration, 
     * and replace the original cost update function with updateCostFactorsHistoricalCentric() if the value of "isCongestedDesign" is true
     * Default: false.
     * @param useHUS true to enable the hybrid update strategy (HUS)
=======
     * Sets whether hybrid updating strategy (HUS) is enabled.
     * HUS will, once its user-configurable thresholds are met, slow down the growth of present costs of used nodes and
     *  instead increases the growth of overused nodes' historical costs.
     * Default: false.
     * @param useHUS true to enable the hybrid updating strategy (HUS)
>>>>>>> 6844ea9a
     */
    public void setUseHUS(boolean useHUS) {
        this.useHUS = useHUS;
    }

    /**
<<<<<<< HEAD
     * Gets the value of alpha in the hybrid update strategy (HUS)
     * Default: 2
     * @return the value of alpha in the hybrid update strategy (HUS)
     */
    public float getHUSAlpha() {
        return HUSAlpha;
    }

    /**
     * Sets the value of alpha in the hybrid update strategy (HUS)
     * Default: 2
     * @param HUSAlpha
     */
    public void setHUSAlpha(float HUSAlpha) {
        this.HUSAlpha = HUSAlpha;
    }

    /**
     * Gets the value of beta in the hybrid update strategy (HUS)
     * Default: 1.1
     * @return the value of beta in the hybrid update strategy (HUS)
     */
    public float getHUSBeta() {
        return HUSBeta;
    }

    /**
     * Sets the value of beta in the hybrid update strategy (HUS)
     * Default: 1.1
     * @param HUSBeta the value of beta in the hybrid update strategy (HUS)
     */
    public void setHUSBeta(float HUSBeta) {
        this.HUSBeta = HUSBeta;
=======
     * Gets the value of alpha in the hybrid updating strategy (HUS)
     * Default: 1.1
     * @return the value of alpha in the hybrid updating strategy (HUS)
     */
    public float getHUSalpha() {
        return HUSalpha;
    }

    /**
     * Sets the value of alpha in the hybrid updating strategy (HUS)
     * Default: 1.1
     * @param HUSalpha the value of alpha in the hybrid updating strategy (HUS)
     */
    public void setHUSalpha(float HUSalpha) {
        this.HUSalpha = HUSalpha;
    }

    /**
     * Gets the value of beta in the hybrid updating strategy (HUS)
     * Default: 2.0
     * @return the value of beta in the hybrid updating strategy (HUS)
     */
    public float getHUSbeta() {
        return HUSbeta;
    }

    /**
     * Sets the value of beta in the hybrid updating strategy (HUS)
     * Default: 2.0
     * @param HUSbeta the value of beta in the hybrid updating strategy (HUS)
     */
    public void setHUSbeta(float HUSbeta) {
        this.HUSbeta = HUSbeta;
    }

    /**
     * Gets the threshold (number of overused nodes at the end of routing iteration 1 divided by
     * total number of connections to be routed) above which a design is congested enough to consider HUS
     * Default: 0.5
     * @return the threshold for determining whether a design is congested enough to consider HUS
     */
    public float getHUSinitialCongestedThreshold() {
        return HUSinitialCongestedThreshold;
    }

    /**
     * Sets the threshold (number of overused nodes at the end of routing iteration 1 divided by
     * total number of connections to be routed) above which a design is congested enough to consider HUS
     * Default: 0.5
     * @param HUSinitialCongestedThreshold the threshold for determining whether a design is congested enough to consider HUS
     */
    public void setHUSinitialCongestedThreshold(float HUSinitialCongestedThreshold) {
        this.HUSinitialCongestedThreshold = HUSinitialCongestedThreshold;
    }

    /**
     * Gets the threshold (number of congested connections at the end of the routing iteration divided by
     * total number of connections to be routed) below which HUS will be activated
     * Default: 0.4
     * @return the threshold for determining whether to activate HUS
     */
    public float getHUSactivateThreshold() {
        return HUSactivateThreshold;
    }

    /**
     * Sets the threshold (number of congested connections at the end of the routing iteration divided by
     * total number of connections to be routed) below which HUS will be activated
     * Default: 0.4
     * @param HUSactivateThreshold the threshold for determining whether to activate HUS
     */
    public void setHUSactivateThreshold(float HUSactivateThreshold) {
        this.HUSactivateThreshold = HUSactivateThreshold;
>>>>>>> 6844ea9a
    }

    @Override
    public String toString() {
        StringBuilder s = new StringBuilder();
        s.append(MessageGenerator.formatString("Router Configuration\n"));
        s.append(MessageGenerator.formatString("Max routing iterations: ", maxIterations));
        s.append(MessageGenerator.formatString("Timing-driven: ", timingDriven));
        s.append(MessageGenerator.formatString("Use bounding boxes: ", isUseBoundingBox()));
        if (isUseBoundingBox()) {
            s.append(MessageGenerator.formatString("Bounding box extension X: ", boundingBoxExtensionX));
            s.append(MessageGenerator.formatString("Bounding box extension Y: ", boundingBoxExtensionY));
            if (isEnlargeBoundingBox()) {
                s.append(MessageGenerator.formatString("Enlarge bounding box: ", isEnlargeBoundingBox()));
                s.append(MessageGenerator.formatString("Extension X increment: ", extensionXIncrement));
                s.append(MessageGenerator.formatString("Extension Y increment: ", extensionYIncrement));
            } else {
                s.append(MessageGenerator.formatString("Fixed bounding box: ", !isEnlargeBoundingBox()));
            }
        }
        s.append(MessageGenerator.formatString("Wirelength-driven weight: ", wirelengthWeight));
        if (timingDriven) {
            s.append(MessageGenerator.formatString("Sharing exponent: ", shareExponent));
            s.append(MessageGenerator.formatString("Timing-driven weight: ", timingWeight));
            s.append(MessageGenerator.formatString("Timing-driven mult fac: ", timingMultiplier));
            s.append(MessageGenerator.formatString("Criticality exponent: ", criticalityExponent));
            s.append(MessageGenerator.formatString("Reroute criticality threshold:", minRerouteCriticality));
            s.append(MessageGenerator.formatString("Reroute percentage: ", reroutePercentage));
            s.append(MessageGenerator.formatString("PessimismA: ", pessimismA));
            s.append(MessageGenerator.formatString("PessimismB: ", pessimismB));
        }
        s.append(MessageGenerator.formatString("Mask nodes across RCLK: ", maskNodesCrossRCLK));
        s.append(MessageGenerator.formatString("Include U-turn nodes: ", useUTurnNodes));
        s.append(MessageGenerator.formatString("Initial present congestion factor: ", initialPresentCongestionFactor));
        s.append(MessageGenerator.formatString("Present congestion multiplier: ", presentCongestionMultiplier));
        s.append(MessageGenerator.formatString("Historical congestion factor: ", historicalCongestionFactor));
        s.append(MessageGenerator.formatString("LUT pin swapping: ", isLutPinSwapping()));
        s.append(MessageGenerator.formatString("LUT routethrus: ", isLutRoutethru()));
<<<<<<< HEAD
        s.append(MessageGenerator.formatString("use HUS: ", useHUS));
        if (isUseHUS()) {
            s.append(MessageGenerator.formatString("HUS Alpha: ", HUSAlpha));
            s.append(MessageGenerator.formatString("HUS Beta: ", HUSBeta));
=======
        s.append(MessageGenerator.formatString("Use Hybrid Updating Strategy: ", isUseHUS()));
        if (isUseHUS()) {
            s.append(MessageGenerator.formatString("HUS alpha: ", HUSalpha));
            s.append(MessageGenerator.formatString("HUS beta: ", HUSbeta));
            s.append(MessageGenerator.formatString("HUS initial congestion threshold: ", HUSinitialCongestedThreshold));
            s.append(MessageGenerator.formatString("HUS activate threshold: ", HUSactivateThreshold));
>>>>>>> 6844ea9a
        }

        return s.toString();
    }
}<|MERGE_RESOLUTION|>--- conflicted
+++ resolved
@@ -97,11 +97,6 @@
     /* true to use HUS */
     private boolean useHUS;
     /* The value of alpha in HUS*/
-<<<<<<< HEAD
-    private float HUSAlpha;
-    /* The value of Beta in HUS*/
-    private float HUSBeta;
-=======
     private float HUSalpha;
     /* The value of Beta in HUS*/
     private float HUSbeta;
@@ -109,7 +104,6 @@
     private float HUSinitialCongestedThreshold;
     /* The threshold for determining whether to start using historical-centric updating in HUS */
     private float HUSactivateThreshold;
->>>>>>> 6844ea9a
 
     /** Constructs a Configuration Object */
     public RWRouteConfig(String[] arguments) {
@@ -142,15 +136,10 @@
         lutRoutethru = false;
         invertGndToVccForLutInputs = true;
         useHUS = false;
-<<<<<<< HEAD
-        HUSAlpha = 1.1f;
-        HUSBeta = 2f;
-=======
         HUSalpha = 1.1f;
         HUSbeta = 2f;
         HUSinitialCongestedThreshold = 0.5f;
         HUSactivateThreshold = 0.4f;
->>>>>>> 6844ea9a
         if (arguments != null) {
             parseArguments(arguments);
         }
@@ -260,15 +249,6 @@
                 setInvertGndToVccForLutInputs(false);
                 break;
             case "--useHUS":
-<<<<<<< HEAD
-                setUseHUS(Boolean.parseBoolean(arguments[++i]));
-                break;
-            case "--HUSAlpha":
-                setHUSAlpha(Float.parseFloat(arguments[++i]));
-                break;
-            case "--HUSBeta":
-                setHUSBeta(Float.parseFloat(arguments[++i]));
-=======
                 setUseHUS(true);
                 break;
             case "--HUSalpha":
@@ -282,7 +262,6 @@
                 break;
             case "--HUSactivateThreshold":
                 setHUSactivateThreshold(Float.parseFloat(arguments[++i]));
->>>>>>> 6844ea9a
                 break;
             default:
                 throw new IllegalArgumentException("ERROR: RWRoute argument '" + arg + "' not recognized.");
@@ -937,15 +916,9 @@
         this.verbose = verbose;
     }
 
-<<<<<<< HEAD
-    /** Checks if the hybrid update strategy (HUS) is enabled
-     *  if true, the router will calculate the value of "isCongestedDesign" at the end of first iteration,
-     *  and replace the original cost update function with updateCostFactorsHistoricalCentric() if the value of "isCongestedDesign" is true
-=======
     /** Checks if the hybrid updating strategy (HUS) is enabled.
      *  HUS will, once its user-configurable thresholds are met, slow down the growth of present costs of used nodes and
      *  instead increases the growth of overused nodes' historical costs.
->>>>>>> 6844ea9a
      *  Default: false.
      */
     public boolean isUseHUS() {
@@ -953,60 +926,17 @@
     }
 
     /**
-<<<<<<< HEAD
-     * Sets useHUS.
-     * If true, the router will calculate the value of "isCongestedDesign" at the end of first iteration, 
-     * and replace the original cost update function with updateCostFactorsHistoricalCentric() if the value of "isCongestedDesign" is true
-     * Default: false.
-     * @param useHUS true to enable the hybrid update strategy (HUS)
-=======
      * Sets whether hybrid updating strategy (HUS) is enabled.
      * HUS will, once its user-configurable thresholds are met, slow down the growth of present costs of used nodes and
      *  instead increases the growth of overused nodes' historical costs.
      * Default: false.
      * @param useHUS true to enable the hybrid updating strategy (HUS)
->>>>>>> 6844ea9a
      */
     public void setUseHUS(boolean useHUS) {
         this.useHUS = useHUS;
     }
 
     /**
-<<<<<<< HEAD
-     * Gets the value of alpha in the hybrid update strategy (HUS)
-     * Default: 2
-     * @return the value of alpha in the hybrid update strategy (HUS)
-     */
-    public float getHUSAlpha() {
-        return HUSAlpha;
-    }
-
-    /**
-     * Sets the value of alpha in the hybrid update strategy (HUS)
-     * Default: 2
-     * @param HUSAlpha
-     */
-    public void setHUSAlpha(float HUSAlpha) {
-        this.HUSAlpha = HUSAlpha;
-    }
-
-    /**
-     * Gets the value of beta in the hybrid update strategy (HUS)
-     * Default: 1.1
-     * @return the value of beta in the hybrid update strategy (HUS)
-     */
-    public float getHUSBeta() {
-        return HUSBeta;
-    }
-
-    /**
-     * Sets the value of beta in the hybrid update strategy (HUS)
-     * Default: 1.1
-     * @param HUSBeta the value of beta in the hybrid update strategy (HUS)
-     */
-    public void setHUSBeta(float HUSBeta) {
-        this.HUSBeta = HUSBeta;
-=======
      * Gets the value of alpha in the hybrid updating strategy (HUS)
      * Default: 1.1
      * @return the value of alpha in the hybrid updating strategy (HUS)
@@ -1080,7 +1010,6 @@
      */
     public void setHUSactivateThreshold(float HUSactivateThreshold) {
         this.HUSactivateThreshold = HUSactivateThreshold;
->>>>>>> 6844ea9a
     }
 
     @Override
@@ -1119,19 +1048,12 @@
         s.append(MessageGenerator.formatString("Historical congestion factor: ", historicalCongestionFactor));
         s.append(MessageGenerator.formatString("LUT pin swapping: ", isLutPinSwapping()));
         s.append(MessageGenerator.formatString("LUT routethrus: ", isLutRoutethru()));
-<<<<<<< HEAD
-        s.append(MessageGenerator.formatString("use HUS: ", useHUS));
-        if (isUseHUS()) {
-            s.append(MessageGenerator.formatString("HUS Alpha: ", HUSAlpha));
-            s.append(MessageGenerator.formatString("HUS Beta: ", HUSBeta));
-=======
         s.append(MessageGenerator.formatString("Use Hybrid Updating Strategy: ", isUseHUS()));
         if (isUseHUS()) {
             s.append(MessageGenerator.formatString("HUS alpha: ", HUSalpha));
             s.append(MessageGenerator.formatString("HUS beta: ", HUSbeta));
             s.append(MessageGenerator.formatString("HUS initial congestion threshold: ", HUSinitialCongestedThreshold));
             s.append(MessageGenerator.formatString("HUS activate threshold: ", HUSactivateThreshold));
->>>>>>> 6844ea9a
         }
 
         return s.toString();
