/*
 *
 * Copyright (c) 2021 Ghent University.
 * Copyright (c) 2022-2024, Advanced Micro Devices, Inc.
 * All rights reserved.
 *
 * Author: Yun Zhou, Ghent University.
 *
 * This file is part of RapidWright.
 *
 * Licensed under the Apache License, Version 2.0 (the "License");
 * you may not use this file except in compliance with the License.
 * You may obtain a copy of the License at
 *
 *     http://www.apache.org/licenses/LICENSE-2.0
 *
 * Unless required by applicable law or agreed to in writing, software
 * distributed under the License is distributed on an "AS IS" BASIS,
 * WITHOUT WARRANTIES OR CONDITIONS OF ANY KIND, either express or implied.
 * See the License for the specific language governing permissions and
 * limitations under the License.
 *
 */

package com.xilinx.rapidwright.rwroute;

import java.util.ArrayList;
import java.util.Arrays;
import java.util.Collection;
import java.util.Collections;
import java.util.EnumMap;
import java.util.EnumSet;
import java.util.HashMap;
import java.util.HashSet;
import java.util.IdentityHashMap;
import java.util.List;
import java.util.Map;
import java.util.Map.Entry;
import java.util.PriorityQueue;
import java.util.Set;
import java.util.concurrent.locks.ReentrantLock;
import java.util.function.Function;

import com.xilinx.rapidwright.design.Cell;
import com.xilinx.rapidwright.design.Design;
import com.xilinx.rapidwright.design.DesignTools;
import com.xilinx.rapidwright.design.Net;
import com.xilinx.rapidwright.design.NetType;
import com.xilinx.rapidwright.design.SiteInst;
import com.xilinx.rapidwright.design.SitePinInst;
import com.xilinx.rapidwright.design.tools.LUTTools;
import com.xilinx.rapidwright.device.BEL;
import com.xilinx.rapidwright.device.IntentCode;
import com.xilinx.rapidwright.device.Node;
import com.xilinx.rapidwright.device.PIP;
import com.xilinx.rapidwright.device.Part;
import com.xilinx.rapidwright.device.Series;
import com.xilinx.rapidwright.device.Site;
import com.xilinx.rapidwright.device.SitePin;
import com.xilinx.rapidwright.device.Tile;
import com.xilinx.rapidwright.device.TileTypeEnum;
import com.xilinx.rapidwright.edif.EDIFHierNet;
import com.xilinx.rapidwright.interchange.Interchange;
import com.xilinx.rapidwright.router.RouteThruHelper;
import com.xilinx.rapidwright.tests.CodePerfTracker;
import com.xilinx.rapidwright.timing.ClkRouteTiming;
import com.xilinx.rapidwright.timing.TimingManager;
import com.xilinx.rapidwright.timing.TimingVertex;
import com.xilinx.rapidwright.timing.delayestimator.DelayEstimatorBase;
import com.xilinx.rapidwright.timing.delayestimator.InterconnectInfo;
import com.xilinx.rapidwright.util.MessageGenerator;
import com.xilinx.rapidwright.util.Pair;
import com.xilinx.rapidwright.util.RuntimeTracker;
import com.xilinx.rapidwright.util.RuntimeTrackerTree;
import com.xilinx.rapidwright.util.Utils;

/**
 * RWRoute class provides the main methods for routing a design.
 * Creating a RWRoute Object needs a {@link Design} Object and a {@link RWRouteConfig} Object.
 */
public class RWRoute{
    /** The design to route */
    protected Design design;
    /** Created NetWrappers */
    protected Map<Net,NetWrapper> nets;
    /** A list of indirect connections that will go through iterative routing */
    protected List<Connection> indirectConnections;
    /** A list of direct connections that are easily routed through dedicated resources */
    private List<Connection> directConnections;
    /** Sorted indirect connections */
    protected List<Connection> sortedIndirectConnections;
    /** A list of global clock nets */
    protected List<Net> clkNets;
    /** Static nets */
    protected Map<Net, List<SitePinInst>> staticNetAndRoutingTargets;
    /** Several integers to indicate the netlist info */
    protected int numPreservedRoutableNets;
    protected int numPreservedClks;
    protected int numPreservedStaticNets;
    protected int numPreservedWire;
    private int numWireNetsToRoute;
    private int numConnectionsToRoute;
    protected int numNotNeedingRoutingNets;
    private int numUnrecognizedNets;

    /** A {@link RWRouteConfig} instance consisting of a list of routing parameters */
    protected RWRouteConfig config;
    /** The present congestion cost factor */
    protected float presentCongestionFactor;
    /** The historical congestion cost factor */
    private float historicalCongestionFactor;
    /** Wirelength-driven weighting factor */
    protected float wlWeight;
    /** 1 - wlWeight */
    protected float oneMinusWlWeight;
    /** Timing-driven weighting factor */
    protected float timingWeight;
    /** 1 - timingWeight */
    protected float oneMinusTimingWeight;
    /** Flag for whether LUT pin swaps are to be considered */
    protected boolean lutPinSwapping;
    /** Flag for whether LUT routethrus are to be considered */
    protected boolean lutRoutethru;

    /** Flag for use of Hybrid Updating Strategy (HUS) */
    private boolean useHUS;
    /** Flag (computed at end of iteration 1) to indicate design is congested enough to consider HUS */
    private boolean HUSinitialCongested;

    /** The current routing iteration */
    protected int routeIteration;
    /** Timers to store runtime of different phases */
    protected RuntimeTrackerTree routerTimer;
    protected RuntimeTracker rnodesTimer;
    private RuntimeTracker updateTimingTimer;
    private RuntimeTracker updateCongestionCosts;
    /** An instantiation of RouteThruHelper to avoid route-thrus in the routing resource graph */
    protected RouteThruHelper routethruHelper;

    /** A set of indices of overused rondes */
    private Set<RouteNode> overUsedRnodes;
    /** Class encapsulating the routing resource graph */
    protected RouteNodeGraph routingGraph;
    /** Count of rnodes created in the current routing iteration */
    protected long rnodesCreatedThisIteration;
    /** The queue to store candidate nodes to route a connection */
    private PriorityQueue<RouteNode> queue;

    /** Total wirelength of the routed design */
    private int totalWL;
    /** Total used INT tile nodes */
    private long totalINTNodes;
    /** A map from node types to the node usage of the types */
    private Map<IntentCode, Long> nodeTypeUsage;
    /** A map from node types to the total wirelength of used nodes of the types */
    private Map<IntentCode, Long> nodeTypeLength;
    /** The total number of connections that are routed */
    protected int connectionsRouted;
    /** The total number of connections routed in an iteration */
    protected int connectionsRoutedIteration;
    /** Total number of nodes pushed/popped from the queue */
    private long nodesPushed;
    private long nodesPopped;

    /** The maximum criticality constraint of connection */
    private static final float MAX_CRITICALITY = 0.99f;
    /** The minimum criticality of connections that should be re-routed, updated after each iteration */
    protected float minRerouteCriticality;
    /** The list of critical connections */
    private List<Connection> criticalConnections;
    /** A {@link TimingManager} instance to use that handles timing related tasks */
    protected TimingManager timingManager;
    /** A map from nodes to delay values, used for timing update after fixing routes */
    private Map<Node, Float> nodesDelays;
    /** The maximum delay and associated timing vertex */
    private Pair<Float, TimingVertex> maxDelayAndTimingVertex;

    /** A map storing routes from CLK_OUT to different INT tiles that connect to sink pins of a global clock net */
    protected Map<String, List<String>> routesToSinkINTTiles;

    public static final EnumSet<Series> SUPPORTED_SERIES;

    // HUS-related variables ->
    private boolean isCongestedDesign;
    private boolean isFactorSet;
    private boolean isUseHUS;
    // HUS-related variables <-

    static {
        SUPPORTED_SERIES = EnumSet.of(Series.UltraScale, Series.UltraScalePlus);
    }

    public RWRoute(Design design, RWRouteConfig config) {
        this.design = design;
        this.config = config;
    }

    protected static String getUnsupportedSeriesMessage(Part part) {
        return "ERROR: RWRoute does not support routing the " + part.getName() + " from the " 
                + part.getSeries() + " series. Please re-target the design to a part from a "
                + "supported series: " + SUPPORTED_SERIES;
    }

    /**
     * Pre-process the design to ensure that only the physical {@link Net}-s corresponding to
     * the parent logical {@link EDIFHierNet} exists, and that such {@link Net}-s contain
     * all necessary {@link SitePinInst} objects.
     * @param design Design to preprocess
     */
    public static void preprocess(Design design) {
        Series series = design.getPart().getSeries();
        if (!SUPPORTED_SERIES.contains(series)) {
            throw new RuntimeException(getUnsupportedSeriesMessage(design.getPart()));
        }

        // Pre-processing of the design regarding physical net names pins
        DesignTools.makePhysNetNamesConsistent(design);
        DesignTools.createPossiblePinsToStaticNets(design);
        DesignTools.createMissingSitePinInsts(design);
    }

    protected void preprocess() {
        preprocess(design);
    }

    protected void initialize() {
        routerTimer = new RuntimeTrackerTree("Route design", config.isVerbose());
        rnodesTimer = routerTimer.createStandAloneRuntimeTracker("rnodes creation");
        updateTimingTimer = routerTimer.createStandAloneRuntimeTracker("update timing");
        updateCongestionCosts = routerTimer.createStandAloneRuntimeTracker("update congestion costs");
        routerTimer.createRuntimeTracker("Initialization", routerTimer.getRootRuntimeTracker()).start();

        minRerouteCriticality = config.getMinRerouteCriticality();
        criticalConnections = new ArrayList<>();

        queue = new PriorityQueue<>();
        routingGraph = createRouteNodeGraph();
        if (config.isTimingDriven()) {
            nodesDelays = new HashMap<>();
        }
        rnodesCreatedThisIteration = 0;
        routethruHelper = new RouteThruHelper(design.getDevice());
        presentCongestionFactor = config.getInitialPresentCongestionFactor();
        lutPinSwapping = config.isLutPinSwapping();
        lutRoutethru = config.isLutRoutethru();

        routerTimer.createRuntimeTracker("determine route targets", "Initialization").start();
        determineRoutingTargets();
        routerTimer.getRuntimeTracker("determine route targets").stop();

        if (config.isTimingDriven()) {
            ClkRouteTiming clkTiming = createClkTimingData(config);
            routesToSinkINTTiles = clkTiming == null? null : clkTiming.getRoutesToSinkINTTiles();
            Collection<Net> timingNets = getTimingNets();
            timingManager = createTimingManager(clkTiming, timingNets);
            timingManager.setTimingEdgesOfConnections(indirectConnections);
        }

        sortedIndirectConnections = new ArrayList<>(indirectConnections.size());
        connectionsRouted = 0;
        connectionsRoutedIteration = 0;
        nodesPushed = 0;
        nodesPopped = 0;
        overUsedRnodes = new HashSet<>();

<<<<<<< HEAD
        isFactorSet = false;
        isUseHUS = config.isUseHUS();
        isCongestedDesign = false;
=======
        useHUS = config.isUseHUS();
        HUSinitialCongested = false;
>>>>>>> 6844ea9a

        routerTimer.getRuntimeTracker("Initialization").stop();
    }

    /**
     * Creates clock routing related inputs based on the {@link RWRouteConfig} instance.
     * @param config The {@link RWRouteConfig} instance to use.
     */
    public static ClkRouteTiming createClkTimingData(RWRouteConfig config) {
        String clkRouteTimingFile = config.getClkRouteTiming();
        if (clkRouteTimingFile != null) {
            return new ClkRouteTiming(clkRouteTimingFile);
        }
        return null;
    }

    protected RouteNodeGraph createRouteNodeGraph() {
        if (config.isTimingDriven()) {
            /* An instantiated delay estimator that is used to calculate delay of routing resources */
            DelayEstimatorBase estimator = new DelayEstimatorBase(design.getDevice(), new InterconnectInfo(), config.isUseUTurnNodes(), 0);
            return new RouteNodeGraphTimingDriven(rnodesTimer, design, config, estimator);
        } else {
            return new RouteNodeGraph(rnodesTimer, design, config);
        }
    }

    protected Collection<Net> getTimingNets() {
        return design.getNets();
    }

    protected TimingManager createTimingManager(ClkRouteTiming clkTiming, Collection<Net> timingNets) {
        final boolean isPartialRouting = false;
        return new TimingManager(design, routerTimer, config, clkTiming, timingNets, isPartialRouting);
    }

    /**
     * Classifies {@link Net} Objects into different categories: clocks, static nets,
     * and regular signal nets (i.e. {@link NetType}.WIRE) and determines routing targets.
     */
    protected void determineRoutingTargets() {
        categorizeNets();

        // Since createNetWrapperAndConnections() both creates the primary sink node and
        // computes alternate sinks (e.g. for LUT pin swaps), it is possible that
        // an alternate sink for one net later becomes an exclusive sink for another net.
        // Examine for all connections for this case and remove such alternate sinks.
        for (Connection connection : indirectConnections) {
            connection.getAltSinkRnodes().removeIf((rnode) -> rnode.getOccupancy() > 0);
        }

        // Wait for all outstanding RouteNodeGraph.asyncPreserve() calls to complete
        routingGraph.awaitPreserve();
    }

    private void categorizeNets() {
        numWireNetsToRoute = 0;
        numConnectionsToRoute = 0;
        numPreservedRoutableNets = 0;
        numNotNeedingRoutingNets = 0;
        numUnrecognizedNets = 0;

        nets = new IdentityHashMap<>();
        indirectConnections = new ArrayList<>();
        directConnections = new ArrayList<>();
        clkNets = new ArrayList<>();
        staticNetAndRoutingTargets = new HashMap<>();

        for (Net net : design.getNets()) {
            if (net.isClockNet()) {
                addGlobalClkRoutingTargets(net);

            } else if (net.isStaticNet()) {
                addStaticNetRoutingTargets(net);

            } else if (net.getType().equals(NetType.WIRE)) {
                if (RouterHelper.isDriverLessOrLoadLessNet(net) ||
                        RouterHelper.isInternallyRoutedNet(net) ||
                        net.getName().equals(Net.Z_NET)) {
                    preserveNet(net, true);
                    numNotNeedingRoutingNets++;
                } else if (RouterHelper.isRoutableNetWithSourceSinks(net)) {
                    addNetConnectionToRoutingTargets(net);
                } else {
                    numNotNeedingRoutingNets++;
                }
            } else {
                numUnrecognizedNets++;
                System.err.println("ERROR: Unknown net " + net);
            }
        }
    }

    /**
     * A helper method for profiling the routing runtime v.s. average span of connections.
     */
    protected void printConnectionSpanStatistics() {
        System.out.println("Connection Span Info:");
        if (config.isPrintConnectionSpan()) System.out.println(" Span" + "\t" + "# Connections" + "\t" + "Percent");

        long sumSpan = 0;
        short max = 0;
        for (Entry<Short, Integer> spanCount : connectionSpan.entrySet()) {
            Short span = spanCount.getKey();
            Integer count = spanCount.getValue();
            if (config.isPrintConnectionSpan()) {
                System.out.printf("%5d \t%12d \t%7.2f\n", span, count, (float)count / indirectConnections.size() * 100);
            }
            sumSpan += span * count;
            if (span > max) max = span;
        }

        if (config.isPrintConnectionSpan()) System.out.println();
        long avg = (long) (sumSpan / ((float) indirectConnections.size()));
        System.out.println("INFO: Max span of connections: " + max);
        System.out.println("INFO: Avg span of connections: " + avg);
        int numConnectionsLongerThanAvg = 0;
        for (Entry<Short, Integer> spanCount : connectionSpan.entrySet()) {
            if (spanCount.getKey() >= avg) numConnectionsLongerThanAvg += spanCount.getValue();
        }

        System.out.printf("INFO: # connections longer than avg span: %d\n", numConnectionsLongerThanAvg);
        System.out.printf("(%5.2f%%)\n", (float)numConnectionsLongerThanAvg / indirectConnections.size() * 100);
        System.out.println("------------------------------------------------------------------------------");
    }

    /**
     * Adds the clock net to the list of clock routing targets, if the clock has source and sink {@link SitePinInst} instances.
     * Any existing routing on such nets will be unrouted.
     * @param clk The clock net in question.
     */
    protected void addGlobalClkRoutingTargets(Net clk) {
        if (RouterHelper.isRoutableNetWithSourceSinks(clk)) {
            clk.unroute();
            // Preserve all pins (e.g. in case of BOUNCE nodes that may serve as a site pin)
            preserveNet(clk, true);
            clkNets.add(clk);
        } else {
            numNotNeedingRoutingNets++;
            System.err.println("ERROR: Incomplete clock net " + clk);
        }
    }

    /**
     * Returns whether a node is (a) available for use,
     * (b) already in used by this net, (c) unavailable
     * @return NodeStatus result.
     */
    protected NodeStatus getGlobalRoutingNodeStatus(Net net, Node node) {
        if (routingGraph.isPreserved(node)) {
            // Node is preserved by any net -- for base RWRoute, we don't need
            // to check which net it is nor whether it is already in use
            // because global/static nets are routed from scratch
            return NodeStatus.UNAVAILABLE;
        }

        // A RouteNode will only be created if the net is necessary for
        // a to-be-routed connection
        return routingGraph.getNode(node) == null ? NodeStatus.AVAILABLE
                                                  : NodeStatus.UNAVAILABLE;
    }

    /**
     * Routes clock nets by default or in a different way when corresponding timing info supplied.
     * NOTE: For an unrouted design, its clock nets must not contain any PIPs or nodes, i.e, completely unrouted.
     * Otherwise, there could be a critical warning of clock routing results, when loading the routed design into Vivado.
     * Vivado will unroute the global clock nets immediately when there is such warning.
     * TODO: fix the potential issue.
     */
    protected void routeGlobalClkNets() {
        for (Net clk : clkNets) {
            routeGlobalClkNet(clk);
        }
    }

    protected void routeGlobalClkNet(Net clk) {
        // Since we preserved all pins in addGlobalClkRoutingTargets(), unpreserve them here
        for (SitePinInst spi : clk.getPins()) {
            routingGraph.unpreserve(spi.getConnectedNode());
        }
        Function<Node, NodeStatus> gns = (node) -> getGlobalRoutingNodeStatus(clk, node);
        if (routesToSinkINTTiles != null) {
            // routes clock nets with references of partial routes
            System.out.println("INFO: Routing " + clk.getPins().size() + " pins of clock " + clk + " (timing-driven)");
            GlobalSignalRouting.routeClkWithPartialRoutes(clk, routesToSinkINTTiles, design.getDevice(), gns);
        } else {
            // routes clock nets from scratch
            System.out.println("INFO: Routing " + clk.getPins().size() + " pins of clock " + clk + " (non timing-driven)");
            GlobalSignalRouting.symmetricClkRouting(clk, design.getDevice(), gns);
        }
        preserveNet(clk, false);

        if (clk.hasPIPs()) {
            clk.getSource().setRouted(true);
            assert(clk.getAlternateSource() == null);
        }
    }

    /**
     * Adds and initialize a regular signal net to the list of routing targets.
     * @param net The net to be added for routing.
     */
    protected void addNetConnectionToRoutingTargets(Net net) {
        net.unroute();
        createNetWrapperAndConnections(net);
    }

    /**
     * Adds a static net to the static net routing target list, unrouting it
     * if any routing exists.
     * @param staticNet The static net in question, i.e. VCC or GND.
     */
    protected void addStaticNetRoutingTargets(Net staticNet) {
        List<SitePinInst> sinks = staticNet.getSinkPins();
        if (sinks.size() > 0) {
            staticNet.unroute();
            // Preserve all pins (e.g. in case of BOUNCE nodes that may serve as a site pin)
            preserveNet(staticNet, true);
            staticNetAndRoutingTargets.put(staticNet, sinks);
        } else {
            numNotNeedingRoutingNets++;
        }
    }

    /**
     * Routes static nets.
     */
    protected void routeStaticNets() {
        if (staticNetAndRoutingTargets.isEmpty())
            return;

        List<SitePinInst> gndPins = staticNetAndRoutingTargets.get(design.getGndNet());
        if (gndPins != null) {
            boolean invertGndToVccForLutInputs = config.isInvertGndToVccForLutInputs();
            Set<SitePinInst> newVccPins = RouterHelper.invertPossibleGndPinsToVccPins(design, gndPins, invertGndToVccForLutInputs);
            if (!newVccPins.isEmpty()) {
                gndPins.removeAll(newVccPins);
                staticNetAndRoutingTargets.computeIfAbsent(design.getVccNet(), (net) -> new ArrayList<>())
                        .addAll(newVccPins);
            }
        }

        for (Map.Entry<Net,List<SitePinInst>> e : staticNetAndRoutingTargets.entrySet()) {
            Net staticNet = e.getKey();
            List<SitePinInst> pins = e.getValue();
            // Since we preserved all pins in addStaticNetRoutingTargets(), unpreserve them here
            for (SitePinInst spi : pins) {
                routingGraph.unpreserve(spi.getConnectedNode());
            }

            System.out.println("INFO: Routing " + pins.size() + " pins of " + staticNet);

            Function<Node, NodeStatus> gns = (node) -> getGlobalRoutingNodeStatus(staticNet, node);
            GlobalSignalRouting.routeStaticNet(staticNet, gns, design, routethruHelper);

            preserveNet(staticNet, false);

            // When a [A-H]MUX pin is used as a static source, also preserve the [A-H]_O pin
            // so that it can't be used by other static nets, nor as a LUT routethru
            for (SitePinInst spi : staticNet.getPins()) {
                if (!spi.isOutPin()) {
                    continue;
                }

                SiteInst si = spi.getSiteInst();
                if (!Utils.isSLICE(si)) {
                    continue;
                }

                String pinName = spi.getName();
                if (pinName.endsWith("MUX")) {
                    char lutLetter = pinName.charAt(0);
                    Node oNode = si.getSite().getConnectedNode(lutLetter + "_O");
                    routingGraph.preserve(oNode, staticNet);
                } else {
                    assert(pinName.endsWith("_O"));
                }
            }
        }
    }

    /**
     * Preserves a net by preserving all nodes use by the net.
     * @param net The net to be preserved.
     */
    protected void preserveNet(Net net, boolean async) {
        if (async) {
            routingGraph.preserveAsync(net);
        } else {
            routingGraph.preserve(net);
        }
    }

    private Map<Short, Integer> connectionSpan = new HashMap<>();

    /**
     * Creates a unique {@link NetWrapper} instance and {@link Connection} instances based on a {@link Net} instance.
     * @param net The net to be initialized.
     * @return A {@link NetWrapper} instance.
     */
    protected NetWrapper createNetWrapperAndConnections(Net net) {
        List<SitePinInst> sinkPins = net.getSinkPins();
        assert(!sinkPins.isEmpty());

        NetWrapper netWrapper = new NetWrapper(numWireNetsToRoute++, net);
        NetWrapper existingNetWrapper = nets.put(net, netWrapper);
        assert(existingNetWrapper == null);

        SitePinInst source = net.getSource();
        Node sourceINTNode = RouterHelper.projectOutputPinToINTNode(source);

        // Pre-emptively set up alternate source since we may expand from both sources
        SitePinInst altSource = net.getAlternateSource();
        Node altSourceINTNode = null;
        if (altSource == null) {
            altSource = DesignTools.getLegalAlternativeOutputPin(net);
            if (altSource != null) {
                // Add this SitePinInst to the net, but not to the SiteInst since it's not yet clear we'll be using it
                net.addPin(altSource);
                DesignTools.routeAlternativeOutputSitePin(net, altSource);
            }
        }
        if (altSource != null) {
            assert(!altSource.equals(source));
            altSourceINTNode = RouterHelper.projectOutputPinToINTNode(altSource);
        }

        RouteNode sourceINTRnode = null;
        RouteNode altSourceINTRnode = null;
        int indirect = 0;
        for (SitePinInst sink : sinkPins) {
            Connection connection = new Connection(numConnectionsToRoute++, source, sink, netWrapper);
            List<Node> nodes = RouterHelper.projectInputPinToINTNode(sink);

            if (nodes.isEmpty() || (sourceINTNode == null && altSourceINTNode == null)) {
                directConnections.add(connection);
                connection.setDirect(true);
            } else {
                Node sinkINTNode = nodes.get(0);
                indirectConnections.add(connection);
                checkSinkRoutability(net, sinkINTNode);
                RouteNode sinkRnode = getOrCreateRouteNode(sinkINTNode, RouteNodeType.PINFEED_I);
                assert(sinkRnode.getType() == RouteNodeType.PINFEED_I);
                connection.setSinkRnode(sinkRnode);

                // Where appropriate, allow all 6 LUT pins to be swapped to begin with
                char lutLetter = sink.getName().charAt(0);
                int numberOfSwappablePins = (lutPinSwapping && sink.isLUTInputPin())
                        ? LUTTools.MAX_LUT_SIZE : 0;
                if (numberOfSwappablePins > 0) {
                    for (Cell cell : DesignTools.getConnectedCells(sink)) {
                        BEL bel = cell.getBEL();
                        assert(bel.isLUT());
                        String belName = bel.getName();
                        String cellType = cell.getType();
                        if (belName.charAt(0) != lutLetter) {
                            assert(cellType.startsWith("RAM"));
                            // This pin connects to other LUTs! (e.g. SLICEM.H[1-6] also serves
                            // as the WA for A-G LUTs used as distributed RAM) -- do not allow any swapping
                            // TODO: Relax this when https://github.com/Xilinx/RapidWright/issues/901 is fixed
                            numberOfSwappablePins = 0;
                            break;
                        }
                        if (bel.getName().startsWith("H") && cellType.startsWith("RAM")) {
                            // Similarly, disallow swapping of any RAMs on the "H" BELs since their
                            // "A" and "WA" inputs are shared and require extra care to keep in sync
                            numberOfSwappablePins = 0;
                            break;
                        }
                        if (cellType.startsWith("SRL")) {
                            // SRL* cells cannot support any pin swaps
                            numberOfSwappablePins = 0;
                            break;
                        }
                        if (belName.charAt(1) == '5') {
                            // Since a 5LUT cell exists, only allow bottom 5 pins to be swapped
                            numberOfSwappablePins = 5;
                        }
                    }
                }

                Site site = sink.getSite();
                for (int i = 1; i <= numberOfSwappablePins; i++) {
                    Node node = site.getConnectedNode(lutLetter + Integer.toString(i));
                    assert(node.getTile().getTileTypeEnum() == TileTypeEnum.INT);
                    if (node.equals(sinkINTNode)) {
                        continue;
                    }
                    if (routingGraph.isPreserved(node)) {
                        continue;
                    }
                    RouteNode altSinkRnode = getOrCreateRouteNode(node, RouteNodeType.PINFEED_I);
                    assert(altSinkRnode.getType() == RouteNodeType.PINFEED_I);
                    connection.addAltSinkRnode(altSinkRnode);
                }

                if (connection.getAltSinkRnodes().isEmpty()) {
                    // Since this connection only has a single sink target, increment
                    // its usage here immediately
                    sinkRnode.incrementUser(netWrapper);
                    sinkRnode.updatePresentCongestionCost(presentCongestionFactor);
                }

                if (sourceINTNode == null && altSourceINTNode == null) {
                    throw new RuntimeException("ERROR: Null projected INT node for the source of net " + net.toStringFull());
                }
                if (sourceINTRnode == null && sourceINTNode != null) {
                    sourceINTRnode = getOrCreateRouteNode(sourceINTNode, RouteNodeType.PINFEED_O);
                }
                if (altSourceINTRnode == null && altSourceINTNode != null) {
                    altSourceINTRnode = getOrCreateRouteNode(altSourceINTNode, RouteNodeType.PINFEED_O);
                }

                if (sourceINTRnode != null) {
                    connection.setSourceRnode(sourceINTRnode);
                    connection.setAltSourceRnode(altSourceINTRnode);
                } else {
                    // Primary source does not reach the fabric (e.g. COUT)
                    // just use alternate source
                    assert(altSourceINTRnode != null);
                    connection.setSource(net.getAlternateSource());
                    connection.setSourceRnode(altSourceINTRnode);
                }
                connection.setDirect(false);
                indirect++;
                connection.computeHpwl();
                addConnectionSpanInfo(connection);
            }
        }

        if (indirect > 0) {
            netWrapper.computeHPWLAndCenterCoordinates(routingGraph.nextLagunaColumn, routingGraph.prevLagunaColumn);
            if (config.isUseBoundingBox()) {
                for (Connection connection : netWrapper.getConnections()) {
                    if (connection.isDirect()) continue;
                    connection.computeConnectionBoundingBox(config.getBoundingBoxExtensionX(),
                            config.getBoundingBoxExtensionY(),
                            routingGraph.nextLagunaColumn,
                            routingGraph.prevLagunaColumn);
                }
            }
        }
        return netWrapper;
    }

    protected void checkSinkRoutability(Net net, Node sinkNode) {
        Net oldNet = routingGraph.getPreservedNet(sinkNode);
        if (oldNet != null && oldNet != net) {
            throw new RuntimeException("ERROR: Sink node " + sinkNode + " of net '" + net.getName() + "' is "
                    + " preserved by net '" + oldNet.getName() + "'");
        }
    }

    /**
     * Adds span info of a connection.
     * @param connection A connection of which span info is to be added.
     */
    private void addConnectionSpanInfo(Connection connection) {
        connectionSpan.merge(connection.getHpwl(), 1, Integer::sum);
    }

    /**
     * Creates a {@link RouteNode} Object based on a {@link Node} instance and avoids duplicates,
     * used for creating the source and sink rnodes of {@link Connection} instances.
     * NOTE: This method does not consider whether returned node is preserved.
     * @param node The node associated to the {@link SitePinInst} instance.
     * @param type The {@link RouteNodeType} of the {@link RouteNode} Object.
     * @return The created {@link RouteNode} instance.
     */
    protected RouteNode getOrCreateRouteNode(Node node, RouteNodeType type) {
        return routingGraph.getOrCreate(node, type);
    }

    /**
     * Initializes routing.
     */
    protected void initializeRouting() {
        routingGraph.initialize();
        queue.clear();
        routeIteration = 1;
        historicalCongestionFactor = config.getHistoricalCongestionFactor();
        presentCongestionFactor = config.getInitialPresentCongestionFactor();
        timingWeight = config.getTimingWeight();
        wlWeight = config.getWirelengthWeight();
        oneMinusTimingWeight = 1 - timingWeight;
        oneMinusWlWeight = 1 - wlWeight;
        printIterationHeader(config.isTimingDriven());
    }

    /**
     * Routes the design in a few routing phases and times those phases.
     */
    public void route() {
        // Prints the design and configuration info, if "--verbose" is configured
        printDesignNetsAndConfigurationInfo(config.isVerbose());

        routerTimer.createRuntimeTracker("Routing", routerTimer.getRootRuntimeTracker()).start();
        MessageGenerator.printHeader("Route Design");

        routerTimer.createRuntimeTracker("route clock", "Routing").start();
        routeGlobalClkNets();
        routerTimer.getRuntimeTracker("route clock").stop();

        routerTimer.createRuntimeTracker("route static nets", "Routing").start();
        // Routes static nets (VCC and GND) before signals for now.
        // All the used nodes by other nets should be marked as unavailable, if static nets are routed after signals.
        routeStaticNets();
        // Connection-based router for indirectly connected pairs of output pin and input pin */
        routerTimer.getRuntimeTracker("route static nets").stop();

        RuntimeTracker routeWireNets = routerTimer.createRuntimeTracker("route wire nets", "Routing");
        routeWireNets.start();
        preRoutingEstimation();
        routeIndirectConnections();
        // NOTE: route direct connections after indirect connection.
        // The reason is that there maybe additional direct connections in the soft preserve mode for partial routing,
        // and those direct connections should be included to be routed
        routeDirectConnections();
        routeWireNets.stop();
        // Adds child timers to "route wire nets" timer
        routeWireNets.addChild(rnodesTimer);
        // Do not time the cost evaluation method for routing connections, the timer itself takes time
        routerTimer.createRuntimeTracker("route connections", "route wire nets").setTime(routeWireNets.getTime() - rnodesTimer.getTime() - updateTimingTimer.getTime() - updateCongestionCosts.getTime());
        routeWireNets.addChild(updateTimingTimer);
        routeWireNets.addChild(updateCongestionCosts);

        routerTimer.createRuntimeTracker("finalize routes", "Routing").start();
        // Assigns a list of nodes to each direct and indirect connection that has been routed and fix illegal routes if any
        postRouteProcess();
        // Assigns net PIPs based on lists of connections
        setPIPsOfNets();
        routerTimer.getRuntimeTracker("finalize routes").stop();

        routerTimer.getRuntimeTracker("Routing").stop();

        if (config.getExportOutOfContext()) {
            getDesign().setAutoIOBuffers(false);
            getDesign().setDesignOutOfContext(true);
        }

        // Prints routing statistics, e.g. total wirelength, runtime and timing report
        printRoutingStatistics();
    }

    /**
     * Calculates initial criticality for each connection based on a simple estimation.
     */
    private void preRoutingEstimation() {
        if (config.isTimingDriven()) {
            estimateDelayOfConnections();
            maxDelayAndTimingVertex = timingManager.calculateArrivalRequiredTimes();
            timingManager.calculateCriticality(indirectConnections, MAX_CRITICALITY, config.getCriticalityExponent());
            System.out.printf("INFO: Estimated pre-routing max delay: %4d\n", (short) maxDelayAndTimingVertex.getFirst().floatValue());
        }
    }

    /**
     * A simple approach to estimate delay of each connection and update route delay of its timing edges.
     */
    private void estimateDelayOfConnections() {
        for (Connection connection : indirectConnections) {
            RouteNode source = connection.getSourceRnode();
            if (source.getChildren().length == 0) {
                // output pin is blocked
                swapOutputPin(connection);
                source = connection.getSourceRnode();
            }
            short estDelay = (short) 10000;
            for (RouteNode child : source.getChildren()) {
                short tmpDelay = 113;
                tmpDelay += child.getDelay();
                if (tmpDelay < estDelay) {
                    estDelay = tmpDelay;
                }

            }
            estDelay += source.getDelay();
            connection.setTimingEdgesDelay(estDelay);
        }
    }

    /**
     * Routes direct connections.
     */
    private void routeDirectConnections() {
        System.out.println("\nINFO: Route " + directConnections.size() + " direct connections ");
        for (Connection connection : directConnections) {
            boolean success = RouterHelper.routeDirectConnection(connection);
            connection.getSink().setRouted(success);
            // no need to update route delay of direct connection, because it would not be changed
            if (!success) System.err.println("ERROR: Failed to route direct connection " + connection);
        }
    }

    /**
     * Routes indirect connections iteratively.
     */
    public void routeIndirectConnections() {
        sortConnections();
        initializeRouting();
        long lastIterationRnodeCount = 0;
        long lastIterationRnodeTime = 0;

        while (routeIteration < config.getMaxIterations()) {
            long startIteration = System.nanoTime();
            connectionsRoutedIteration = 0;
            if (config.isTimingDriven()) {
                setRerouteCriticality();
            }
            routeSortedOrPartitionedConnections();

            if (isUseHUS) {
                // An empirical approach to adjust bbox expansion
                if (routeIteration == 3 && !isCongestedDesign) {
                    // apply the defaul bbox expansion and rebuild the partition tree
                    for (Connection connection : indirectConnections)
                        connection.computeConnectionBoundingBox(config.getBoundingBoxExtensionX(), config.getBoundingBoxExtensionY(), routingGraph.nextLagunaColumn, routingGraph.prevLagunaColumn);
                    // partitionTree = new PartitionTree(sortedIndirectConnections, design.getDevice().getColumns(), design.getDevice().getRows());
                }
                if (routeIteration == 1) {
                    // determine the congested design based on the ratio of overused rnode number to the number of connections
                    long overUseCnt = 0;
                    for (RouteNode rnode : routingGraph.getRnodes())
                        if (rnode.getOccupancy() > RouteNode.capacity)
                            overUseCnt ++;
                    if (overUseCnt * 1.0 / numConnectionsToRoute > 0.5) 
                        isCongestedDesign = true;

                    if (!isCongestedDesign) {
                        // apply smalller bbox expansion for uncongested designs
                        for (Connection connection : indirectConnections)
                            connection.computeConnectionBoundingBox((short)2, (short)5, routingGraph.nextLagunaColumn, routingGraph.prevLagunaColumn);
                        // partitionTree = new PartitionTree(sortedIndirectConnections, design.getDevice().getColumns(), design.getDevice().getRows());
                    }
                }

<<<<<<< HEAD
                // update congestion factors
                if (isCongestedDesign)
                    updateCostFactorsHistoricalCentric(); // Hybrid updating strategy
                else
                    updateCostFactors(); // RWRoute default updating strategy
            } else {
                updateCostFactors();
            }
=======
            boolean lastUseHUS = useHUS;
            updateCostFactors();
>>>>>>> 6844ea9a

            rnodesCreatedThisIteration = routingGraph.numNodes() - lastIterationRnodeCount;
            List<Connection> unroutableConnections = getUnroutableConnections();
            boolean needsResorting = false;
            for (Connection connection : unroutableConnections) {
                System.out.printf("CRITICAL WARNING: Unroutable connection in iteration #%d\n", routeIteration);
                System.out.println("                 " + connection);
                needsResorting = handleUnroutableConnection(connection) || needsResorting;
            }
            rnodesCreatedThisIteration = routingGraph.numNodes() - lastIterationRnodeCount;
            for (Connection connection : getCongestedConnections()) {
                needsResorting = handleCongestedConnection(connection) || needsResorting;
            }
            if (needsResorting) {
                sortConnections();
            }

            if (config.isTimingDriven()) {
                updateTiming();
            }

            printRoutingIterationStatisticsInfo(System.nanoTime() - startIteration,
                    (float) ((rnodesTimer.getTime() - lastIterationRnodeTime) * 1e-9));

            if (overUsedRnodes.size() == 0) {
                if (unroutableConnections.isEmpty()) {
                    break;
                } else {
                    if (routeIteration == config.getMaxIterations() - 1) {
                        System.err.println("ERROR: Unroutable connections: " + unroutableConnections.size());
                    }
                }
            }

            if (lastUseHUS && !useHUS) {
                System.out.println("INFO: Hybrid Updating Strategy (HUS) activated");
            }

            routeIteration++;
            lastIterationRnodeCount = routingGraph.numNodes();
            lastIterationRnodeTime = rnodesTimer.getTime();
        }
        if (routeIteration == config.getMaxIterations()) {
            System.out.println("\nERROR: Routing terminated after " + (routeIteration -1 ) + " iterations.");
            System.out.println("       Unroutable connections: " + getUnroutableConnections().size());
            System.out.println("       Conflicting nodes: " + overUsedRnodes.size());
            for (RouteNode rnode : overUsedRnodes) {
                System.out.println("              " + rnode);
            }
        }
    }

    protected void routeSortedOrPartitionedConnections() {
        for (Connection connection : sortedIndirectConnections) {
            if (shouldRoute(connection)) {
                routeConnection(connection);
            }
        }
    }

    /**
     * Gets unrouted connections.
     * @return A list of unrouted connections.
     */
    private List<Connection> getUnroutableConnections() {
        List<Connection> unroutedConnections = new ArrayList<>();
        for (Connection connection : sortedIndirectConnections) {
            if (!connection.getSink().isRouted()) {
                unroutedConnections.add(connection);
            }
        }
        return unroutedConnections;
    }

    private List<Connection> getCongestedConnections() {
        List<Connection> congestedConnections = new ArrayList<>();
        for (Connection connection : sortedIndirectConnections) {
            if (connection.isCongested()) {
                congestedConnections.add(connection);
            }
        }
        return congestedConnections;
    }

    /**
     * Assigns a list of nodes to each connection and fix net routes if there are cycles and / or multi-driver nodes.
     */
    protected void postRouteProcess() {
        if (routeIteration > config.getMaxIterations()) {
            return;
        }

        // perform LUT pin mapping updates
        if (lutPinSwapping &&
                !Boolean.getBoolean("rapidwright.rwroute.lutPinSwapping.deferIntraSiteRoutingUpdates")) {
            Map<SitePinInst, String> pinSwaps = new HashMap<>();
            for (Connection connection: indirectConnections) {
                SitePinInst oldSinkSpi = connection.getSink();
                if (!oldSinkSpi.isLUTInputPin() || !oldSinkSpi.isRouted()) {
                    continue;
                }

                List<RouteNode> rnodes = connection.getRnodes();
                RouteNode newSinkRnode = rnodes.get(0);
                if (newSinkRnode == connection.getSinkRnode()) {
                    continue;
                }
                connection.setSinkRnode(newSinkRnode);

                SitePin newSitePin = newSinkRnode.getNode().getSitePin();
                String existing = pinSwaps.put(oldSinkSpi, newSitePin.getPinName());
                assert(existing == null);
            }
            LUTTools.swapMultipleLutPins(pinSwaps);
        }

        assignNodesToConnections();

        // fix routes with cycles and / or multi-driver nodes
        Set<NetWrapper> routes = fixRoutes();
        if (config.isTimingDriven()) updateTimingAfterFixingRoutes(routes);

        // Unset the routed state of all source pins
        for (Map.Entry<Net, NetWrapper> e : nets.entrySet()) {
            Net net = e.getKey();
            SitePinInst source = net.getSource();
            SitePinInst altSource = net.getAlternateSource();
            SiteInst si = source.getSiteInst();
            boolean altSourcePreviouslyRouted = altSource != null ? altSource.isRouted() : false;
            assert(source != null);
            boolean sourcePreviouslyRouted = source.isRouted();
            for (SitePinInst spi : Arrays.asList(source, altSource)) {
                if (spi != null) {
                    spi.setRouted(false);
                    assert(spi.getSiteInst() == si);
                }
            }

            // Set the routed state on those source pins that were actually used
            NetWrapper netWrapper = e.getValue();
            for (Connection connection : netWrapper.getConnections()) {
                // Examine getNodes() because connection.getRnodes() is empty for direct connections
                List<Node> nodes = connection.getNodes();
                if (nodes.isEmpty()) {
                    // Unroutable connection
                    continue;
                }

                // Set the routed state of the used source node
                // and if used and not already present, add it to the SiteInst
                Node sourceNode = nodes.get(nodes.size() - 1);
                SitePinInst usedSpi = null;
                for (SitePinInst spi : Arrays.asList(source, altSource)) {
                    if (spi != null && sourceNode.equals(spi.getConnectedNode())) {
                        usedSpi = spi;
                    }
                }
                if (usedSpi == null) {
                    throw new RuntimeException("ERROR: Unknown source node " + sourceNode + " on net " + net.getName());
                }

                // Now that we know this SitePinInst is used, make sure it exists in
                // the SiteInst
                usedSpi.setRouted(true);
                if (si.getSitePinInst(usedSpi.getName()) == null) {
                    si.addPin(usedSpi);
                }

                if (source.isRouted() && (altSource == null || altSource.isRouted())) {
                    // Break if all sources have been set to be routed
                    break;
                }
            }

            // If the alt source was previously routed, and is no longer, let's remove it
            if (altSource != null && altSourcePreviouslyRouted && !altSource.isRouted()) {
                // If altSource is not routed, then source must be routed
                assert(source.isRouted());
                altSource.getSiteInst().removePin(altSource);
                net.removePin(altSource, true);
                assert(source.isRouted());
                if (source.getName().endsWith("MUX")) {
                    assert(altSource.getName().endsWith("_O"));
                    // Add site routing back if we are keeping the MUX pin
                    si.routeIntraSiteNet(net, altSource.getBELPin(), altSource.getBELPin());
                }
            }
            // If the original source was routed and is now no longer used, it must
            // mean that the alternate source is used instead. Let's remove the main
            // source which will promote the alternate to main.
            if (sourcePreviouslyRouted && !source.isRouted()) {
                assert(altSource != null && altSource.isRouted());
                net.removePin(source, true);
                assert(net.getSource() == altSource);
                assert(net.getAlternateSource() == null);
                assert(altSource.isRouted());
                if (source.getName().endsWith("_O")) {
                    assert(altSource.getName().endsWith("MUX"));
                    // Add site routing back if we are keeping the MUX pin
                    si.routeIntraSiteNet(net, source.getBELPin(), source.getBELPin());
                }
            }
        }
    }

    /**
     * Checks if a connection should be routed.
     * @param connection The connection in question.
     * @return true, if the connection should be routed.
     */
    protected boolean shouldRoute(Connection connection) {
        if (routeIteration > 1) {
            if (connection.getCriticality() > minRerouteCriticality) {
                return true;
            }
        }

        if (connection.getAltSinkRnodes().isEmpty()) {
            // Check that this connection's exclusive sink node is used but never overused
            RouteNode sinkRnode = connection.getSinkRnode();
            assert (sinkRnode.countConnectionsOfUser(connection.getNetWrapper()) > 0);
            assert(!sinkRnode.isOverUsed());
        }

        return !connection.getSink().isRouted() || connection.isCongested();
    }

    /**
     * Computes and sets the minimum reroute criticality for re-routing critical connections.
     */
    private void setRerouteCriticality() {
        // Limit the number of critical connections to be routed based on minRerouteCriticality and reroutePercentage
        minRerouteCriticality = config.getMinRerouteCriticality();
        criticalConnections.clear();

        int maxNumberOfCriticalConnections = (int) (indirectConnections.size() * 0.01 * config.getReroutePercentage());
        for (Connection connection : indirectConnections) {
            if (connection.getCriticality() > minRerouteCriticality) {
                criticalConnections.add(connection);
            }
        }

        if (criticalConnections.size() > maxNumberOfCriticalConnections) {
            criticalConnections.sort((connection1, connection2) -> Float.compare(connection2.getCriticality(),connection1.getCriticality()));
            minRerouteCriticality = criticalConnections.get(maxNumberOfCriticalConnections).getCriticality();
        }
    }

    /**
     * Updates timing through static timing analysis and calculates connections' criticalities.
     */
    private void updateTiming() {
        updateTimingTimer.start();
        timingWeight = Math.min(timingWeight * config.getTimingMultiplier(), 1f);
        oneMinusTimingWeight = 1 - timingWeight;
        maxDelayAndTimingVertex = timingManager.calculateArrivalRequiredTimes();
        timingManager.calculateCriticality(sortedIndirectConnections,
                MAX_CRITICALITY, config.getCriticalityExponent());
        updateTimingTimer.stop();
    }

    /**
     * Updates timing after fixing routes of nets.
     * @param netsWithIllegalRoutes A set of nets whose routes have been fixed.
     */
    private void updateTimingAfterFixingRoutes(Set<NetWrapper> netsWithIllegalRoutes) {
        timingManager.updateIllegalNetsDelays(netsWithIllegalRoutes, nodesDelays);
        timingManager.patchUpDelayOfConnections(sortedIndirectConnections);
        updateTiming();
    }

    /**
     * Assigns a list nodes to each connection to complete the route path of it.
     */
    protected void assignNodesToConnections() {
        for (Connection connection : indirectConnections) {
            List<Node> nodes = new ArrayList<>();
            connection.setNodes(nodes);

            RouteNode sinkRnode = connection.getSinkRnode();
            List<RouteNode> rnodes = connection.getRnodes();
            if (rnodes.isEmpty()) {
                continue;
            }

            if (sinkRnode == rnodes.get(0)) {
                List<Node> switchBoxToSink = RouterHelper.findPathBetweenNodes(sinkRnode, connection.getSink().getConnectedNode());
                if (switchBoxToSink.size() >= 2) {
                    for (int i = 0; i < switchBoxToSink.size() - 1; i++) {
                        nodes.add(switchBoxToSink.get(i));
                    }
                }
            } else {
                // Routing must go to an alternate sink
                assert(!connection.getAltSinkRnodes().isEmpty());

                // Assume that it doesn't need unprojecting back to the sink pin
                // since the sink node is a site pin
                assert(rnodes.get(0).getSitePin() != null);
            }

            for (RouteNode rnode : rnodes) {
                nodes.add(rnode.getNode());
            }

            List<Node> sourceToSwitchBox = RouterHelper.findPathBetweenNodes(connection.getSource().getConnectedNode(), connection.getSourceRnode());
            if (sourceToSwitchBox.size() >= 2) {
                for (int i = 1; i <= sourceToSwitchBox.size() - 1; i++) {
                    nodes.add(sourceToSwitchBox.get(i));
                }
            }
        }
    }

    /**
     * Sorts indirect connections for routing.
     */
    private void sortConnections() {
        sortedIndirectConnections.clear();
        sortedIndirectConnections.addAll(indirectConnections);
        sortedIndirectConnections.sort((connection1, connection2) -> {
            int comp = connection2.getNetWrapper().getConnections().size() - connection1.getNetWrapper().getConnections().size();
            if (comp == 0) {
                return Short.compare(connection1.getHpwl(), connection2.getHpwl());
            } else {
                return comp;
            }
        });
    }

    private void printIterationHeader(boolean timingDriven) {
        System.out.printf("------------------------------------------------------------------------------\n");
        if (timingDriven) {
            System.out.printf("%9s  %12s  %8s   %11s  %10s   %5s  %9s\n",
                    "         ", "Generated", "  RRG",    "  Routed",   "Nodes With", "CPD", "Total Run");
            System.out.printf("%9s  %12s  %8s   %11s  %10s   %5s  %9s\n",
                    "Iteration", "RRG Nodes", "Time (s)", "Connections", "Overlaps", "(ps)", "Time (s)");
            System.out.printf("---------  ----------------------   -----------  ----------   -----  ---------\n");
        } else {
            System.out.printf("%9s  %12s  %8s   %11s  %10s   %5s  %9s\n",
                    "         ", "Generated", "  RRG",    "  Routed",   "Nodes With", "    ", "Total Run");
            System.out.printf("%9s  %12s  %8s   %11s  %10s   %5s  %9s\n",
                    "Iteration", "RRG Nodes", "Time (s)", "Connections", "Overlaps", "    ", "Time (s)");
            System.out.printf("---------  ----------------------   -----------  ----------   ----------------\n");
        }
    }

    /**
     * Prints routing iteration statistics, including the iteration, number of connections routed in the iteration,
     * total runtime of the iteration, number of created rnodes, time spent in creating rnodes that is included in the
     * @param iterationRuntime Total runtime of this iteration.
     * @param rnodesCreationTime The runtime of generating routing resource graph nodes.
     */
    private void printRoutingIterationStatisticsInfo(float iterationRuntime, float rnodesCreationTime) {
        long overUsed = overUsedRnodes.size();
        if (config.isTimingDriven()) {
            System.out.printf("%4d       %12d  %8.2f   %11d  %10d   %5d  %9.2f\n",
                    routeIteration,
                    rnodesCreatedThisIteration,
                    rnodesCreationTime,
                    connectionsRoutedIteration,
                    overUsed,
                    (short)(maxDelayAndTimingVertex == null? 0 : maxDelayAndTimingVertex.getFirst()),
                    iterationRuntime * 1e-9);
        } else {
            System.out.printf("%4d       %12d  %8.2f   %11d  %10d   %5s  %9.2f\n",
                    routeIteration,
                    rnodesCreatedThisIteration,
                    rnodesCreationTime,
                    connectionsRoutedIteration,
                    overUsed,
                    "",
                    iterationRuntime * 1e-9);
        }
        if (overUsed == 0) System.out.printf("------------------------------------------------------------------------------\n");
    }

    /**
     * Updates the congestion cost factors.
     */
    private void updateCostFactors() {
        updateCongestionCosts.start();

        checkHUS();

        // Inflate the present congestion factor
        presentCongestionFactor *= config.getPresentCongestionMultiplier();
        presentCongestionFactor = Math.min(presentCongestionFactor, config.getMaxPresentCongestionFactor());

        updateCost();

        updateCongestionCosts.stop();
    }

    /**
     * Updates the congestion cost factors for congested designs.
     */
    private void updateCostFactorsHistoricalCentric() {
        updateCongestionCosts.start();
        float congestedConnRatio = (float)connectionsRoutedIteration / sortedIndirectConnections.size();
		// Hybrid updating strategy: slow down the increasing of the present congestion factor; increase the historical congestion factor
        if (congestedConnRatio < 0.4) { 
            config.setPresentCongestionMultiplier(config.getHUSAlpha());
            historicalCongestionFactor = config.getHUSBeta();
            isFactorSet = true;
        }
        
        presentCongestionFactor *= config.getPresentCongestionMultiplier();
        presentCongestionFactor = Math.min(presentCongestionFactor, config.getMaxPresentCongestionFactor());
        updateCost();
        updateCongestionCosts.stop();
    }

    /**
     * Updates present congestion cost and historical congestion cost of rnodes.
     */
    private void updateCost() {
        overUsedRnodes.clear();
        for (RouteNode rnode : routingGraph.getRnodes()) {
            int overuse=rnode.getOccupancy() - RouteNode.capacity;
            if (overuse == 0) {
                rnode.setPresentCongestionCost(1 + presentCongestionFactor);
            } else if (overuse > 0) {
                overUsedRnodes.add(rnode);
                rnode.setPresentCongestionCost(1 + (overuse + 1) * presentCongestionFactor);
                rnode.setHistoricalCongestionCost(rnode.getHistoricalCongestionCost() + overuse * historicalCongestionFactor);
            } else {
                assert(overuse < 0);
                assert(rnode.getPresentCongestionCost() == 1);
            }
        }
    }

    /**
     * Check whether to activate Hybrid Updating Strategy (HUS)
     */
    private void checkHUS() {
        if (!useHUS) {
            return;
        }

        if (routeIteration == 1) {
            // Count the number of overused nodes
            long overUseCnt = 0;
            for (RouteNode rnode : routingGraph.getRnodes()) {
                if (rnode.isOverUsed()) {
                    overUseCnt++;
                }
            }
            HUSinitialCongested = (float) overUseCnt / numConnectionsToRoute > config.getHUSinitialCongestedThreshold();
        }

        if (HUSinitialCongested) {
            float congestedConnRatio = (float) connectionsRoutedIteration / sortedIndirectConnections.size();
            if (congestedConnRatio < config.getHUSactivateThreshold()) {
                // Activate HUS: slow down the present cost growth and increase historical cost growth instead
                config.setPresentCongestionMultiplier(config.getHUSalpha());
                historicalCongestionFactor = config.getHUSbeta();
                useHUS = false;
            }
        }
    }

    /**
     * Computes node usage of each type and the total wirelength of the design.
     */
    private void computesNodeUsageAndTotalWirelength() {
        totalWL = 0;
        totalINTNodes = 0;
        nodeTypeUsage = new EnumMap<>(IntentCode.class);
        nodeTypeLength = new EnumMap<>(IntentCode.class);

        Set<Node> netNodes = new HashSet<>();
        for (Entry<Net,NetWrapper> e : nets.entrySet()) {
            NetWrapper netWrapper = e.getValue();
            for (Connection connection:netWrapper.getConnections()) {
                netNodes.addAll(connection.getNodes());
            }
            for (Node node:netNodes) {
                TileTypeEnum tileType = node.getTile().getTileTypeEnum();
                if (tileType != TileTypeEnum.INT && !Utils.isLaguna(tileType)) {
                    continue;
                }
                totalINTNodes++;
                int wl = RouteNode.getLength(node);
                totalWL += wl;

                RouterHelper.addNodeTypeLengthToMap(node, wl, nodeTypeUsage, nodeTypeLength);
            }
            netNodes.clear();
        }
    }

    static List<IntentCode> nodeTypes = new ArrayList<>();
    static {
        nodeTypes.add(IntentCode.NODE_SINGLE);
        nodeTypes.add(IntentCode.NODE_DOUBLE);
        nodeTypes.add(IntentCode.NODE_VQUAD);
        nodeTypes.add(IntentCode.NODE_HQUAD);
        nodeTypes.add(IntentCode.NODE_VLONG);
        nodeTypes.add(IntentCode.NODE_HLONG);
        nodeTypes.add(IntentCode.NODE_LOCAL);
        nodeTypes.add(IntentCode.NODE_PINBOUNCE);
        nodeTypes.add(IntentCode.NODE_PINFEED);
        nodeTypes.add(IntentCode.NODE_LAGUNA_DATA); // UltraScale+ only
    }

    /**
     * Fixes routes of nets with routing path cycles and multi-driver nodes.
     * @return A set of nets that have been fixed.
     */
    private Set<NetWrapper> fixRoutes() {
        Set<NetWrapper> illegalRoutes = findIllegalRoutes();
        // fix routes with cycles and / or multi-driver nodes
        for (NetWrapper route:illegalRoutes) {
            for (Connection connection : route.getConnections()) {
                try {
                    if (!connection.isDirect()) ripUp(connection);
                } catch (Exception e) {
                    e.printStackTrace();
                }
            }
            RouteFixer graphHelper = new RouteFixer(route, routingGraph);
            graphHelper.finalizeRoutesOfConnections();
        }
        return illegalRoutes;
    }

    /**
     * Finds nets that have illegal routes by checking its connections' routes.
     * @return A set of routed {@link NetWrapper} instances whose should be fixed.
     */
    private Set<NetWrapper> findIllegalRoutes() {
        Set<NetWrapper> illegalRoutes = new HashSet<>();
        for (Entry<Net,NetWrapper> e : nets.entrySet()) {
            NetWrapper netWrapper = e.getValue();
            buildDriverCountsOfRnodes(netWrapper);
            for (Connection connection : netWrapper.getConnections()) {
                if (shouldMergePath(connection)) {
                    illegalRoutes.add(netWrapper);
                    if (config.isTimingDriven()) addNodesDelays(netWrapper);
                    break;
                }
            }
        }
        return illegalRoutes;
    }

    /**
     * Builds the driversCounts map of each {@link RouteNode} instance that is used by a net.
     * @param netWrapper A NetWrapper instance that represents a net.
     */
    private void buildDriverCountsOfRnodes(NetWrapper netWrapper) {
        for (Connection connection : netWrapper.getConnections()) {
            RouteNode driver = null;
            for (int i = connection.getRnodes().size() - 1; i >= 0; i--) {
                RouteNode rnode = connection.getRnodes().get(i);
                if (driver != null) {
                    rnode.incrementDriver(driver);
                }
                driver = rnode;
            }
        }
    }

    /**
     * Adds nodes and delay values of a routed to the map.
     * @param net The routed net.
     */
    private void addNodesDelays(NetWrapper net) {
        for (Connection connection:net.getConnections()) {
            for (RouteNode rnode : connection.getRnodes()) {
                nodesDelays.put(rnode, rnode.getDelay());
            }
        }
    }

    /**
     * Checks if a connection has multi-driver nodes.
     * @param connection The connection in question.
     * @return true, if the connection has multi-driver nodes.
     */
    private boolean shouldMergePath(Connection connection) {
        return connection.useRnodesWithMultiDrivers();
    }

    /**
     * Rips up a connection.
     * @param connection The connection to be ripped up.
     */
    protected void ripUp(Connection connection) {
        List<RouteNode> rnodes = connection.getRnodes();
        if (rnodes.isEmpty()) {
            assert(!connection.getSink().isRouted());
            if (connection.getAltSinkRnodes().isEmpty()) {
                // If there is no alternate sink, decrement this one-and-only sink node
                RouteNode sinkRnode = connection.getSinkRnode();
                rnodes = Collections.singletonList(sinkRnode);
            }
        }

        for (RouteNode rnode : rnodes) {
            rnode.decrementUser(connection.getNetWrapper());
            rnode.updatePresentCongestionCost(presentCongestionFactor);
        }
    }

    /**
     * Updates the users and present congestion cost of rnodes used by a routed connection.
     * @param connection The routed connection.
     */
    private void updateUsersAndPresentCongestionCost(Connection connection) {
        for (RouteNode rnode : connection.getRnodes()) {
            rnode.incrementUser(connection.getNetWrapper());
            rnode.updatePresentCongestionCost(presentCongestionFactor);
        }
    }

    /**
     * Sets a list of {@link PIP} instances of each {@link Net} instance and checks if there is any PIP overlaps.
     */
    protected void setPIPsOfNets() {
        for (Entry<Net,NetWrapper> e : nets.entrySet()) {
            NetWrapper netWrapper = e.getValue();
            Net net = netWrapper.getNet();
            assert(net.getType() == NetType.WIRE && !net.isClockNet());

            Set<PIP> newPIPs = new HashSet<>();
            for (Connection connection:netWrapper.getConnections()) {
                List<PIP> pips = RouterHelper.getConnectionPIPs(connection);
                newPIPs.addAll(pips);
            }

            net.setPIPs(newPIPs);

            // When multiple sources are used (e.g. A_O and AMUX) then
            // mark the first PIP driven by either source as a logical driver
            SitePinInst source = net.getSource();
            SitePinInst altSource = net.getAlternateSource();
            if (altSource != null && source.isRouted() && altSource.isRouted()) {
                Tile sourceTile = altSource.getTile();
                for (PIP pip : net.getPIPs()) {
                    if (pip.getTile() != sourceTile) {
                        continue;
                    }
                    if (pip.isRouteThru()) {
                        continue;
                    }
                    SitePin sp = pip.getStartNode().getSitePin();
                    if (sp.getPinName().equals(source.getName())) {
                        pip.setIsLogicalDriver(true);
                        break;
                    }
                }
            }
        }

        checkPIPsUsage();
    }

    /**
     * Checks if there are PIP overlaps among routed nets.
     */
    protected void checkPIPsUsage() {
        Map<PIP, Set<Net>> pipsUsage = new HashMap<>();
        for (Net net : design.getNets()) {
            for (PIP pip:net.getPIPs()) {
                pipsUsage.computeIfAbsent(pip, (k) -> new HashSet<>()).add(net);
            }
        }
        int pipsError = 0;
        for (Entry<PIP, Set<Net>> pipNets : pipsUsage.entrySet()) {
            if (pipNets.getValue().size() > 1) {
                if (pipsError < 10) {
                    System.out.println("pip " + pipNets.getKey() + " users = " + pipsUsage.get(pipNets.getKey()));
                }
                pipsError++;
            }
        }
        if (pipsError > 0)
            System.err.println("ERROR: PIPs overused error: " + pipsError);
        else
            System.out.println("\nINFO: No PIP overlaps\n");
    }

    /**
     * Routes a connection.
     * @param connection The connection to route.
     */
    protected void routeConnection(Connection connection) {
        float rnodeCostWeight = 1 - connection.getCriticality();
        float shareWeight = (float) (Math.pow(rnodeCostWeight, config.getShareExponent()));
        float rnodeWLWeight = rnodeCostWeight * oneMinusWlWeight;
        float estWlWeight = rnodeCostWeight * wlWeight;
        float dlyWeight = connection.getCriticality() * oneMinusTimingWeight / 100f;
        float estDlyWeight = connection.getCriticality() * timingWeight;

        prepareRouteConnection(connection, shareWeight, rnodeCostWeight,
                rnodeWLWeight, estWlWeight, dlyWeight, estDlyWeight);

        int nodesPoppedThisConnection = 0;
        RouteNode rnode;
        while ((rnode = queue.poll()) != null) {
            nodesPoppedThisConnection++;
            if (rnode.isTarget()) {
                break;
            }
            exploreAndExpand(rnode, connection, shareWeight, rnodeCostWeight,
                    rnodeWLWeight, estWlWeight, dlyWeight, estDlyWeight);
        }
        nodesPushed += nodesPoppedThisConnection + queue.size();
        nodesPopped += nodesPoppedThisConnection;

        if (rnode != null) {
            queue.clear();
            finishRouteConnection(connection, rnode);
            if (!connection.getSink().isRouted()) {
                throw new RuntimeException("Unable to save routing for connection " + connection);
            }
            if (config.isTimingDriven()) connection.updateRouteDelay();
            assert(connection.getSink().isRouted());
        } else {
            assert(queue.isEmpty());
            // Clears previous route of the connection
            connection.resetRoute();
            assert(connection.getRnodes().isEmpty());
            assert(!connection.getSink().isRouted());

            if (connection.getAltSinkRnodes().isEmpty()) {
                // Undo what ripUp() did for this connection which has a single exclusive sink
                RouteNode sinkRnode = connection.getSinkRnode();
                sinkRnode.incrementUser(connection.getNetWrapper());
                sinkRnode.updatePresentCongestionCost(presentCongestionFactor);
            }
        }

        routingGraph.resetExpansion();
    }

    /**
     * Deals with a failed connection by possible output pin swapping and unrouting preserved nets if the router is in the soft preserve mode.
     * @param connection The failed connection.
     */
    protected boolean handleUnroutableConnection(Connection connection) {
        if (config.isEnlargeBoundingBox()) {
            connection.enlargeBoundingBox(config.getExtensionXIncrement(), config.getExtensionYIncrement());
        }
        return routeIteration == 1 && swapOutputPin(connection);
    }

    protected boolean handleCongestedConnection(Connection connection) {
        if (config.isEnlargeBoundingBox()) {
            connection.enlargeBoundingBox(config.getExtensionXIncrement(), config.getExtensionYIncrement());
        }
        return false;
    }

    /**
     * Swaps the output pin of a connection, if its net has an alternative output pin.
     * @param connection The connection in question.
     * @return true, if the output pin has been swapped.
     */
    protected boolean swapOutputPin(Connection connection) {
        NetWrapper netWrapper = connection.getNetWrapper();
        Net net = netWrapper.getNet();

        SitePinInst altSource = net.getAlternateSource();
        if (altSource == null) {
            System.out.println("INFO: No alternative source to swap");
            return false;
        }

        SitePinInst source = connection.getSource();
        if (source.equals(altSource)) {
            altSource = net.getSource();
        }
        System.out.println("INFO: Swap source from " + source + " to " + altSource + "\n");

        RouteNode altSourceRnode = connection.getAltSourceRnode();
        if (altSourceRnode == null) {
            throw new RuntimeException("No alternate source pin on net: " + net.getName());
        }
        connection.setSource(altSource);
        connection.setSourceRnode(altSourceRnode);
        connection.getSink().setRouted(false);
        return true;
    }

    /**
     * Completes the routing process of a connection.
     * @param connection The routed target connection.
     */
    protected void finishRouteConnection(Connection connection, RouteNode rnode) {
        boolean routed = saveRouting(connection, rnode);
        if (routed) {
            connection.getSink().setRouted(routed);
            updateUsersAndPresentCongestionCost(connection);
        } else {
            connection.resetRoute();
        }
    }

    /**
     * Traces back for a connection from its sink rnode to its source, in order to build and store the routing path.
     * @param connection: The connection that is being routed.
     * @param rnode RouteNode to start backtracking from.
     * @return True if backtracking successful.
     */
    private boolean saveRouting(Connection connection, RouteNode rnode) {
        RouteNode sinkRnode = connection.getSinkRnode();
        List<RouteNode> altSinkRnodes = connection.getAltSinkRnodes();
        if (rnode != sinkRnode && !altSinkRnodes.contains(rnode)) {
            List<RouteNode> prevRouting = connection.getRnodes();
            // Check that this is the sink path marked by prepareRouteConnection()
            if (!connection.getSink().isRouted() || prevRouting.isEmpty() || !rnode.isTarget()) {
                throw new RuntimeException("Unexpected rnode to backtrack from: " + rnode);
            }
            // Backtrack from the sink used on that sink path
            rnode = prevRouting.get(0);
        }

        connection.resetRoute();
        do {
            connection.addRnode(rnode);
        } while ((rnode = rnode.getPrev()) != null);

        List<RouteNode> rnodes = connection.getRnodes();
        if (rnodes.size() == 1) {
            // No prev pointer from sink rnode -> not routed
            return false;
        }

        RouteNode sourceRnode = rnodes.get(rnodes.size()-1);
        if (!sourceRnode.equals(connection.getSourceRnode())) {
            if (!sourceRnode.equals(connection.getAltSourceRnode())) {
                // Didn't backtrack to alternate source either -- invalid routing
                return false;
            }

            // Used source node is different to the one set on the connection
            Net net = connection.getNetWrapper().getNet();

            // Update connection's source SPI
            if (connection.getSource() == net.getSource()) {
                // Swap to alternate source
                connection.setSource(net.getAlternateSource());
            } else if (connection.getSource() == net.getAlternateSource()) {
                // Swap back to main source
                connection.setSource(net.getSource());
            } else {
                // Backtracked to neither the net's source nor its alternate source
                throw new RuntimeException("Backtracking terminated at unexpected rnode: " + rnode);
            }

            // Swap source rnode
            connection.setAltSourceRnode(connection.getSourceRnode());
            connection.setSourceRnode(sourceRnode);
        }

        return true;
    }

    /**
     * Explores children (downhill rnodes) of a rnode for routing a connection and pushes the child into the queue,
     * if it is the target or is an accessible routing resource.
     * @param rnode The rnode popped out from the queue.
     * @param connection The connection that is being routed.
     * @param shareWeight The criticality-aware share weight for a new sharing factor.
     * @param rnodeCostWeight The cost weight of the childRnode
     * @param rnodeLengthWeight The wirelength weight of childRnode's exact wirelength.
     * @param rnodeEstWlWeight The weight of estimated wirelength from childRnode to the connection's sink.
     * @param rnodeDelayWeight The weight of childRnode's exact delay.
     * @param rnodeEstDlyWeight The weight of estimated delay to the target.
     */
    private void exploreAndExpand(RouteNode rnode, Connection connection, float shareWeight, float rnodeCostWeight,
                                  float rnodeLengthWeight, float rnodeEstWlWeight,
                                  float rnodeDelayWeight, float rnodeEstDlyWeight) {
        boolean longParent = config.isTimingDriven() && DelayEstimatorBase.isLong(rnode);
        for (RouteNode childRNode:rnode.getChildren()) {
            // Targets that are visited more than once must be overused
            assert(!childRNode.isTarget() || !childRNode.isVisited(connectionsRouted) || childRNode.willOverUse(connection.getNetWrapper()));

            // If childRnode is preserved, then it must be preserved for the current net we're routing
            Net preservedNet;
            assert((preservedNet = routingGraph.getPreservedNet(childRNode)) == null ||
                    preservedNet == connection.getNetWrapper().getNet());

            if (childRNode.isVisited(connectionsRouted)) {
                // Node must be in queue already.

                // Note: it is possible this is a cheaper path to childRNode; however, because the
                // PriorityQueue class does not support (efficiently) reducing the cost of nodes
                // already in the queue, this opportunity is discarded
                continue;
            }

            if (childRNode.isTarget()) {
                boolean earlyTermination = false;
                if (childRNode == connection.getSinkRnode() && connection.getAltSinkRnodes().isEmpty()) {
                    // This sink must be exclusively reserved for this connection already
                    assert(childRNode.getOccupancy() == 0 ||
                            childRNode.getIntentCode() == IntentCode.NODE_PINBOUNCE);
                    earlyTermination = true;
                } else {
                    // Target is not an exclusive sink, only early terminate if this net will not
                    // (further) overuse this node
                    earlyTermination = !childRNode.willOverUse(connection.getNetWrapper());
                }

                if (earlyTermination) {
                    assert(!childRNode.isVisited(connectionsRouted));
                    nodesPushed += queue.size();
                    queue.clear();
                }
            } else {
                if (!isAccessible(childRNode, connection)) {
                    continue;
                }
                switch (childRNode.getType()) {
                    case WIRE:
                        if (!routingGraph.isAccessible(childRNode, connection)) {
                            continue;
                        }
                        if (!config.isUseUTurnNodes() && childRNode.getDelay() > 10000) {
                            // To filter out those nodes that are considered to be excluded with the masking resource approach,
                            // such as U-turn shape nodes near the boundary
                            continue;
                        }
                        break;
                    case PINBOUNCE:
                        // A PINBOUNCE can only be a target if this connection has an alternate sink
                        assert(!childRNode.isTarget() || connection.getAltSinkRnodes().isEmpty());
                        if (!isAccessiblePinbounce(childRNode, connection)) {
                            continue;
                        }
                        break;
                    case PINFEED_I:
                        if (!isAccessiblePinfeedI(childRNode, connection)) {
                            continue;
                        }
                        break;
                    case LAGUNA_I:
                        if (!connection.isCrossSLR() ||
                            connection.getSinkRnode().getSLRIndex() == childRNode.getSLRIndex()) {
                            // Do not consider approaching a SLL if not needing to cross
                            continue;
                        }
                        break;
                    case SUPER_LONG_LINE:
                        assert(connection.isCrossSLR() &&
                                connection.getSinkRnode().getSLRIndex() != rnode.getSLRIndex());
                        break;
                    default:
                        throw new RuntimeException("Unexpected rnode type: " + childRNode.getType());
                }
            }

            evaluateCostAndPush(rnode, longParent, childRNode, connection, shareWeight, rnodeCostWeight,
                    rnodeLengthWeight, rnodeEstWlWeight, rnodeDelayWeight, rnodeEstDlyWeight);
            if (childRNode.isTarget() && queue.size() == 1) {
                // Target is uncongested and the only thing in the (previously cleared) queue, abandon immediately
                break;
            }
        }
    }

    /**
     * Checks if a routing resource is accessible.
     * @param child The routing resource in question.
     * @param connection The connection to route.
     * @return true, if no bounding box constraints, or if the routing resource is within the connection's bounding box when use the bounding box constraint.
     */
    protected boolean isAccessible(RouteNode child, Connection connection) {
        return !config.isUseBoundingBox() || child.isInConnectionBoundingBox(connection);
    }

    /**
     * Checks if a NODE_PINBOUNCE is suitable to be used for routing to a target.
     * @param child The PINBOUNCE rnode in question.
     * @param connection The connection to route.
     * @return true, if the PINBOUNCE rnode is in the same column as the target and within one INT tile of the target.
     */
    protected boolean isAccessiblePinbounce(RouteNode child, Connection connection) {
        assert(child.getType() == RouteNodeType.PINBOUNCE);

        return routingGraph.isAccessible(child, connection);
    }

    protected boolean isAccessiblePinfeedI(RouteNode child, Connection connection) {
        // When LUT pin swapping is enabled, PINFEED_I are not exclusive anymore
        return isAccessiblePinfeedI(child, connection, !lutPinSwapping);
    }

    protected boolean isAccessiblePinfeedI(RouteNode child, Connection connection, boolean assertOnOveruse) {
        assert(child.getType() == RouteNodeType.PINFEED_I);
        assert(!assertOnOveruse || !child.isOverUsed());

        if (child.isTarget()) {
            return true;
        }

        if (child.countConnectionsOfUser(connection.getNetWrapper()) == 0 ||
            child.getIntentCode() != IntentCode.NODE_PINBOUNCE) {
            // Inaccessible if child is not a sink pin of another connection on the same
            // net, or it is not a PINBOUNCE node
            return false;
        }

        return true;
    }

    /**
     * Evaluates the cost of a child of a rnode and pushes the child into the queue after cost evaluation.
     * @param rnode The parent rnode of the child in question.
     * @param longParent A boolean value to indicate if the parent is a Long node
     * @param childRnode The child rnode in question.
     * @param connection The target connection being routed.
     * @param sharingWeight The sharing weight based on a connection's criticality and the shareExponent for computing a new sharing factor.
     * @param rnodeCostWeight The cost weight of the childRnode
     * @param rnodeLengthWeight The wirelength weight of childRnode's exact length.
     * @param rnodeEstWlWeight The weight of estimated wirelength from childRnode to the connection's sink.
     * @param rnodeDelayWeight The weight of childRnode's exact delay.
     * @param rnodeEstDlyWeight The weight of estimated delay from childRnode to the target.
     */
    protected void evaluateCostAndPush(RouteNode rnode, boolean longParent, RouteNode childRnode, Connection connection, float sharingWeight, float rnodeCostWeight,
                                       float rnodeLengthWeight, float rnodeEstWlWeight,
                                       float rnodeDelayWeight, float rnodeEstDlyWeight) {
        int countSourceUses = childRnode.countConnectionsOfUser(connection.getNetWrapper());
        float sharingFactor = 1 + sharingWeight* countSourceUses;

        // Set the prev pointer, as RouteNode.getEndTileYCoordinate() and
        // RouteNode.getSLRIndex() require this
        childRnode.setPrev(rnode);

        float newPartialPathCost = rnode.getUpstreamPathCost() + rnodeCostWeight * getNodeCost(childRnode, connection, countSourceUses, sharingFactor)
                                + rnodeLengthWeight * childRnode.getLength() / sharingFactor;
        if (config.isTimingDriven()) {
            newPartialPathCost += rnodeDelayWeight * (childRnode.getDelay() + DelayEstimatorBase.getExtraDelay(childRnode, longParent));
        }

        int childX = childRnode.getEndTileXCoordinate();
        int childY = childRnode.getEndTileYCoordinate();
        RouteNode sinkRnode = connection.getSinkRnode();
        int sinkX = sinkRnode.getBeginTileXCoordinate();
        int sinkY = sinkRnode.getBeginTileYCoordinate();
        int deltaX = Math.abs(childX - sinkX);
        int deltaY = Math.abs(childY - sinkY);
        if (connection.isCrossSLR()) {
            int deltaSLR = Math.abs(sinkRnode.getSLRIndex() - childRnode.getSLRIndex());
            if (deltaSLR != 0) {
                // Check for overshooting which occurs when child and sink node are in
                // adjacent SLRs and less than a SLL wire's length apart in the Y axis.
                if (deltaSLR == 1) {
                    int overshootByY = deltaY - RouteNodeGraph.SUPER_LONG_LINE_LENGTH_IN_TILES;
                    if (overshootByY < 0) {
                        assert(deltaY < RouteNodeGraph.SUPER_LONG_LINE_LENGTH_IN_TILES);
                        deltaY = RouteNodeGraph.SUPER_LONG_LINE_LENGTH_IN_TILES - overshootByY;
                    }
                }

                // Account for any detours that must be taken to get to and back from the closest Laguna column
                int nextLagunaColumn = routingGraph.nextLagunaColumn[childX];
                int prevLagunaColumn = routingGraph.prevLagunaColumn[childX];
                int nextLagunaColumnDist = Math.abs(nextLagunaColumn - childX);
                int prevLagunaColumnDist = Math.abs(prevLagunaColumn - childX);
                if (sinkX >= childX) {
                    if (nextLagunaColumnDist <= prevLagunaColumnDist || prevLagunaColumn == Integer.MIN_VALUE) {
                        assert (nextLagunaColumn != Integer.MAX_VALUE);
                        deltaX = Math.abs(nextLagunaColumn - childX) + Math.abs(nextLagunaColumn - sinkX);
                    } else {
                        deltaX = Math.abs(childX - prevLagunaColumn) + Math.abs(sinkX - prevLagunaColumn);
                    }
                } else { // childX > sinkX
                    if (prevLagunaColumnDist <= nextLagunaColumnDist) {
                        assert (prevLagunaColumn != Integer.MIN_VALUE);
                        deltaX = Math.abs(childX - prevLagunaColumn) + Math.abs(sinkX - prevLagunaColumn);
                    } else {
                        deltaX = Math.abs(nextLagunaColumn - childX) + Math.abs(nextLagunaColumn - sinkX);
                    }
                }

                assert(deltaX >= 0);
            }
        }

        int distanceToSink = deltaX + deltaY;
        float newTotalPathCost = newPartialPathCost + rnodeEstWlWeight * distanceToSink / sharingFactor;
        if (config.isTimingDriven()) {
            newTotalPathCost += rnodeEstDlyWeight * (deltaX * 0.32 + deltaY * 0.16);
        }
        push(childRnode, newPartialPathCost, newTotalPathCost);
    }

    /**
     * Gets the congestion cost and bias cost of a rnode.
     * @param rnode The rnode in question.
     * @param connection The connection being routed.
     * @param countSameSourceUsers The number of connections from the same net that are using rnode.
     * Note: a net is represented by its source {@link SitePinInst} Object.
     * @param sharingFactor The sharing factor.
     * @return The sum of the congestion cost and the bias cost of rnode.
     */
    protected float getNodeCost(RouteNode rnode, Connection connection, int countSameSourceUsers, float sharingFactor) {
        boolean hasSameSourceUsers = countSameSourceUsers!= 0;
        float presentCongestionCost;

        if (hasSameSourceUsers) {// the rnode is used by other connection(s) from the same net
            int overoccupancy = rnode.getOccupancy() - RouteNode.capacity;
            // make the congestion cost less for the current connection
            presentCongestionCost = 1 + overoccupancy * presentCongestionFactor;
        } else {
            presentCongestionCost = rnode.getPresentCongestionCost();
        }

        float biasCost = 0;
        if (!rnode.isTarget() && rnode.getType() != RouteNodeType.SUPER_LONG_LINE) {
            NetWrapper net = connection.getNetWrapper();
            biasCost = rnode.getBaseCost() / net.getConnections().size() *
                    (Math.abs(rnode.getEndTileXCoordinate() - net.getXCenter()) + Math.abs(rnode.getEndTileYCoordinate() - net.getYCenter())) / net.getDoubleHpwl();
        }

        return rnode.getBaseCost() * rnode.getHistoricalCongestionCost() * presentCongestionCost / sharingFactor + biasCost;
    }

    /**
     * Sets the costs of a rnode and pushes it to the queue.
     * @param childRnode A child rnode.
     * @param newPartialPathCost The upstream path cost from childRnode to the source.
     * @param newTotalPathCost Total path cost of childRnode.
     */
    protected void push(RouteNode childRnode, float newPartialPathCost, float newTotalPathCost) {
        assert(childRnode.getPrev() != null || childRnode.getType() == RouteNodeType.PINFEED_O);
        childRnode.setLowerBoundTotalPathCost(newTotalPathCost);
        childRnode.setUpstreamPathCost(newPartialPathCost);
        // Use the number-of-connections-routed-so-far as the identifier for whether a rnode
        // has been visited by this connection before
        childRnode.setVisited(connectionsRouted);
        queue.add(childRnode);
    }

    /**
     * Prepares for routing a connection, including seeding the routing queue with
     * known-uncongested downstream-from-source routing segments acquired from prior
     * iterations, as well as marking known-uncongested upstream-from-sink segments
     * as targets.
     * @param connectionToRoute The target connection to be routed.
     * @param shareWeight The criticality-aware share weight for a new sharing factor.
     * @param rnodeCostWeight The cost weight of the childRnode
     * @param rnodeLengthWeight The wirelength weight of childRnode's exact wirelength.
     * @param rnodeEstWlWeight The weight of estimated wirelength from childRnode to the connection's sink.
     * @param rnodeDelayWeight The weight of childRnode's exact delay.
     * @param rnodeEstDlyWeight The weight of estimated delay to the target.
     */
    protected void prepareRouteConnection(Connection connectionToRoute, float shareWeight, float rnodeCostWeight,
                                          float rnodeLengthWeight, float rnodeEstWlWeight,
                                          float rnodeDelayWeight, float rnodeEstDlyWeight) {
        // Rips up the connection
        ripUp(connectionToRoute);

        connectionsRouted++;
        connectionsRoutedIteration++;
        assert(queue.isEmpty());

        // Sets the sink rnode(s) of the connection as the target(s)
        connectionToRoute.setAllTargets(true);

        // Adds the source rnode to the queue
        RouteNode sourceRnode = connectionToRoute.getSourceRnode();
        assert(sourceRnode.getPrev() == null);
        push(sourceRnode, 0, 0);
    }

    /**
     * Adds a clock net to the clock net routing targets.
     * @param clk The clock net to be added.
     */
    public void addClkNet(Net clk) {
        clkNets.add(clk);
    }

    public Design getDesign() {
        return design;
    }

    protected int getNumIndirectConnectionPins() {
        return indirectConnections.size();
    }

    protected int getNumConnectionsCrossingSLRs() {
        int numCrossingSLRs = 0;
        for (Connection c : indirectConnections) {
            numCrossingSLRs += c.isCrossSLR() ? 1 : 0;
        }
        return numCrossingSLRs;
    }

    private int getNumStaticNetPins() {
        int totalSitePins = 0;
        for (Entry<Net,List<SitePinInst>> e : staticNetAndRoutingTargets.entrySet()) {
            List<SitePinInst> pins = e.getValue();
            totalSitePins += pins.size();
        }
        return totalSitePins;
    }

    private void printDesignNetsAndConfigurationInfo(boolean verbose) {
        printDesignInfo(verbose);
        if (config.isVerbose()) printConnectionSpanStatistics();
        printConfiguration(verbose);
    }

    private void printConfiguration(boolean verbose) {
        if (verbose) System.out.println(config);
    }

    private void printTimingInfo() {
        if (sortedIndirectConnections.size() > 0) {
            timingManager.getCriticalPathInfo(maxDelayAndTimingVertex, false, routingGraph);
        }
    }

    public static void printNodeTypeUsageAndWirelength(boolean verbose, Map<IntentCode, Long> nodeTypeUsage, Map<IntentCode, Long> nodeTypeLength) {
        if (verbose) {
            System.out.println("Node Usage Per Type");
            System.out.printf(" %-16s  %13s  %12s\n", "Node Type", "Usage", "Length");
            for (IntentCode ic : nodeTypes) {
                long usage = nodeTypeUsage.getOrDefault(ic, 0L);
                long length = nodeTypeLength.getOrDefault(ic, 0L);
                System.out.printf(" %-16s  %13d  %12d\n", ic, usage, length);
            }
            System.out.println();
        }
    }

    private void printDesignInfo(boolean verbose) {
        if (!verbose) return;
        System.out.println("------------------------------------------------------------------------------");
        printFormattedString("Total nets: ", design.getNets().size());
        printFormattedString("Routable nets: ", numPreservedRoutableNets + numPreservedClks + numPreservedStaticNets + nets.size() + staticNetAndRoutingTargets.size() + clkNets.size());
        printFormattedString("  Preserved routable nets: ", numPreservedRoutableNets);
        printFormattedString("    GLOBAL_CLOCK: ", numPreservedClks);
        printFormattedString("    Static nets: ", numPreservedStaticNets);
        printFormattedString("    WIRE: ", numPreservedWire);
        printFormattedString("  Nets to be routed: ", (nets.size() +  staticNetAndRoutingTargets.size() + clkNets.size()));
        printFormattedString("    GLOBAL_CLOCK: ", clkNets.size());
        printFormattedString("    Static nets: ", staticNetAndRoutingTargets.size());
        printFormattedString("    WIRE: ", nets.size());
        int clkPins = 0;
        for (Net clk : clkNets) {
            clkPins += clk.getSinkPins().size();
        }
        int indirectPins = getNumIndirectConnectionPins();
        int staticPins = getNumStaticNetPins();
        printFormattedString("  All site pins to be routed: ", (indirectPins + staticPins + clkPins));
        printFormattedString("    Connections to be routed: ", indirectPins);
        printFormattedString("      With SLR crossings: ", getNumConnectionsCrossingSLRs());
        printFormattedString("    Static net pins: ", staticPins);
        printFormattedString("    Clock pins: ", clkPins);
        printFormattedString("Nets not needing routing: ", numNotNeedingRoutingNets);
        if (numUnrecognizedNets != 0)
            printFormattedString("Nets unrecognized: ", numUnrecognizedNets);
        System.out.printf("------------------------------------------------------------------------------\n");
    }

    private static void printFormattedString(String s, int value) {
        System.out.print(MessageGenerator.formatString(s, value));
    }

    private static void printFormattedString(String s, long value) {
        System.out.print(MessageGenerator.formatString(s, value));
    }

    private void printRoutingStatistics() {
        MessageGenerator.printHeader("Statistics");
        computesNodeUsageAndTotalWirelength();
        printNodeTypeUsageAndWirelength(config.isVerbose(), nodeTypeUsage, nodeTypeLength);
        printFormattedString("Total wirelength:", totalWL);
        if (config.isVerbose()) {
            printFormattedString("Total INT tile nodes:", totalINTNodes);
            printFormattedString("Total rnodes created:", routingGraph.numNodes());
            printFormattedString("Average #children per node:", routingGraph.averageChildren());
            System.out.printf("------------------------------------------------------------------------------\n");
            printFormattedString("Num iterations:", routeIteration);
            printFormattedString("Connections routed:", connectionsRouted);
            printFormattedString("Nodes pushed:", nodesPushed);
            printFormattedString("Nodes popped:", nodesPopped);
            System.out.printf("------------------------------------------------------------------------------\n");
        }

        System.out.print(routerTimer);
        if (config.isTimingDriven()) {
            MessageGenerator.printHeader("Timing Report");
            printTimingInfo();
        }
        System.out.printf("==============================================================================\n");

        // For testing
        System.setProperty("rapidwright.rwroute.nodesPopped", String.valueOf(nodesPopped));
        System.setProperty("rapidwright.rwroute.numStaticNetPins", String.valueOf(getNumStaticNetPins()));
    }

    /**
     * Routes a design in the full timing-driven routing mode.
     * @param design The {@link Design} instance to be routed.
     */
    public static Design routeDesignFullTimingDriven(Design design) {
        return routeDesignWithUserDefinedArguments(design, null);
    }

    /**
     * Routes a design in the full non-timing-driven routing mode.
     * @param design The {@link Design} instance to be routed.
     */
    public static Design routeDesignFullNonTimingDriven(Design design) {
        return routeDesignWithUserDefinedArguments(design, new String[] {"--nonTimingDriven"});
    }

    /**
     * Routes a {@link Design} instance.
     * @param design The {@link Design} instance to be routed.
     * @param args An array of string arguments, can be null.
     * If null, the design will be routed in the full timing-driven routing mode with default a {@link RWRouteConfig} instance.
     * For more options of the configuration, please refer to the {@link RWRouteConfig} class.
     * @return Routed design.
     */
    public static Design routeDesignWithUserDefinedArguments(Design design, String[] args) {
        // Instantiates a RWRouteConfig Object and parses the arguments.
        // Uses the default configuration if basic usage only.
        return routeDesign(design, new RWRouteConfig(args));
    }

    private static Design routeDesign(Design design, RWRouteConfig config) {
        if (!config.isMaskNodesCrossRCLK()) {
            System.out.println("WARNING: Not masking nodes across RCLK could result in delay optimism.");
        }

        return routeDesign(design, new RWRoute(design, config));
    }

    /**
     * Routes a design after pre-processing.
     * @param design The {@link Design} instance to be routed.
     * @param router A {@link RWRoute} object to be used to route the design.
     */
    protected static Design routeDesign(Design design, RWRoute router) {
        router.preprocess();

        // Initialize router object
        router.initialize();

        // Routes the design
        router.route();

        return router.getDesign();
    }

    /**
     * The main interface of {@link RWRoute} that reads in a {@link Design} design
     * (DCP or FPGA Interchange), and parses the arguments for the
     * {@link RWRouteConfig} object of the router.
     * 
     * @param args An array of strings that are used to create a
     *             {@link RWRouteConfig} object for the router.
     */
    public static void main(String[] args) {
        if (args.length < 2) {
            System.out.println("USAGE: <input.dcp|input.phys> <output.dcp>");
            return;
        }
        // Reads the output directory and set the output design checkpoint file name
        String routedDCPfileName = args[1];

        CodePerfTracker t = new CodePerfTracker("RWRoute", true);

        // Reads in a design and routes it
        String[] rwrouteArgs = Arrays.copyOfRange(args, 2, args.length);
        Design input = null;
        if (Interchange.isInterchangeFile(args[0])) {
            input = Interchange.readInterchangeDesign(args[0]);
        } else {
            input = Design.readCheckpoint(args[0]);
        }
        Design routed = routeDesignWithUserDefinedArguments(input, rwrouteArgs);

        // Writes out the routed design checkpoint
        routed.writeCheckpoint(routedDCPfileName,t);
        System.out.println("\nINFO: Wrote routed design\n " + routedDCPfileName + "\n");
    }

}<|MERGE_RESOLUTION|>--- conflicted
+++ resolved
@@ -263,14 +263,8 @@
         nodesPopped = 0;
         overUsedRnodes = new HashSet<>();
 
-<<<<<<< HEAD
-        isFactorSet = false;
-        isUseHUS = config.isUseHUS();
-        isCongestedDesign = false;
-=======
         useHUS = config.isUseHUS();
         HUSinitialCongested = false;
->>>>>>> 6844ea9a
 
         routerTimer.getRuntimeTracker("Initialization").stop();
     }
@@ -881,44 +875,8 @@
             }
             routeSortedOrPartitionedConnections();
 
-            if (isUseHUS) {
-                // An empirical approach to adjust bbox expansion
-                if (routeIteration == 3 && !isCongestedDesign) {
-                    // apply the defaul bbox expansion and rebuild the partition tree
-                    for (Connection connection : indirectConnections)
-                        connection.computeConnectionBoundingBox(config.getBoundingBoxExtensionX(), config.getBoundingBoxExtensionY(), routingGraph.nextLagunaColumn, routingGraph.prevLagunaColumn);
-                    // partitionTree = new PartitionTree(sortedIndirectConnections, design.getDevice().getColumns(), design.getDevice().getRows());
-                }
-                if (routeIteration == 1) {
-                    // determine the congested design based on the ratio of overused rnode number to the number of connections
-                    long overUseCnt = 0;
-                    for (RouteNode rnode : routingGraph.getRnodes())
-                        if (rnode.getOccupancy() > RouteNode.capacity)
-                            overUseCnt ++;
-                    if (overUseCnt * 1.0 / numConnectionsToRoute > 0.5) 
-                        isCongestedDesign = true;
-
-                    if (!isCongestedDesign) {
-                        // apply smalller bbox expansion for uncongested designs
-                        for (Connection connection : indirectConnections)
-                            connection.computeConnectionBoundingBox((short)2, (short)5, routingGraph.nextLagunaColumn, routingGraph.prevLagunaColumn);
-                        // partitionTree = new PartitionTree(sortedIndirectConnections, design.getDevice().getColumns(), design.getDevice().getRows());
-                    }
-                }
-
-<<<<<<< HEAD
-                // update congestion factors
-                if (isCongestedDesign)
-                    updateCostFactorsHistoricalCentric(); // Hybrid updating strategy
-                else
-                    updateCostFactors(); // RWRoute default updating strategy
-            } else {
-                updateCostFactors();
-            }
-=======
             boolean lastUseHUS = useHUS;
             updateCostFactors();
->>>>>>> 6844ea9a
 
             rnodesCreatedThisIteration = routingGraph.numNodes() - lastIterationRnodeCount;
             List<Connection> unroutableConnections = getUnroutableConnections();
@@ -1305,27 +1263,6 @@
         checkHUS();
 
         // Inflate the present congestion factor
-        presentCongestionFactor *= config.getPresentCongestionMultiplier();
-        presentCongestionFactor = Math.min(presentCongestionFactor, config.getMaxPresentCongestionFactor());
-
-        updateCost();
-
-        updateCongestionCosts.stop();
-    }
-
-    /**
-     * Updates the congestion cost factors for congested designs.
-     */
-    private void updateCostFactorsHistoricalCentric() {
-        updateCongestionCosts.start();
-        float congestedConnRatio = (float)connectionsRoutedIteration / sortedIndirectConnections.size();
-		// Hybrid updating strategy: slow down the increasing of the present congestion factor; increase the historical congestion factor
-        if (congestedConnRatio < 0.4) { 
-            config.setPresentCongestionMultiplier(config.getHUSAlpha());
-            historicalCongestionFactor = config.getHUSBeta();
-            isFactorSet = true;
-        }
-        
         presentCongestionFactor *= config.getPresentCongestionMultiplier();
         presentCongestionFactor = Math.min(presentCongestionFactor, config.getMaxPresentCongestionFactor());
         updateCost();
