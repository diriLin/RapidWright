--- conflicted
+++ resolved
@@ -53,40 +53,21 @@
         Assertions.assertEquals(si.getSiteWiresFromNet(net).size(), 0);
     }
 
-<<<<<<< HEAD
-    private void routeLUTRouteThruHelper(Design d, SiteInst si, char letter, boolean primary, BELPin snk, Unisim cellType) {
-=======
     private void routeLUTRouteThruHelper(Design d, SiteInst si, char letter, boolean lutPrimary, BELPin snk, Unisim cellType) {
->>>>>>> 742e1aa1
         BEL bel = snk.getBEL();
         String cellName = bel.getName() + "_inst";
         if(d.getCell(cellName) == null) {
             d.createAndPlaceCell(d.getTopEDIFCell(), cellName, cellType,
                     si.getSiteName() + "/" + bel.getName());            
         }
-<<<<<<< HEAD
-        Net net = d.createNet(bel.getName() + "_net");
-        BELPin src = si.getSite().getBELPin(letter + (primary ? "5": "4"));
-=======
         BELPin src = si.getSite().getBELPin(letter + (lutPrimary ? "5": "4"));
         Net net = d.createNet(src.getName() + "_net");
->>>>>>> 742e1aa1
         Assertions.assertTrue(si.routeIntraSiteNet(net, src, snk));
         Cell lut = si.getCell(letter + (lutPrimary ? "6": "5") + "LUT");
         Assertions.assertNotNull(lut);
         Assertions.assertTrue(lut.isRoutethru());
     }
 
-<<<<<<< HEAD
-    private void routeLUTRouteThruHelperFF(Design d, SiteInst si, char letter, boolean primary) {
-        BEL bel;
-        if(d.getDevice().getSeries() == Series.Series7) {
-            bel = si.getBEL(letter + (primary ? "" : "5") + "FF");
-        } else {
-            bel = si.getBEL(letter + "FF" + (primary ? "" : "2"));
-        }
-        routeLUTRouteThruHelper(d, si, letter, primary, bel.getPin("D"), Unisim.FDRE);
-=======
     private void routeLUTRouteThruHelperFF(Design d, SiteInst si, char letter, boolean lutPrimary, boolean ffPrimary) {
         BEL bel;
         if(d.getDevice().getSeries() == Series.Series7) {
@@ -95,7 +76,6 @@
             bel = si.getBEL(letter + "FF" + (ffPrimary ? "" : "2"));
         }
         routeLUTRouteThruHelper(d, si, letter, lutPrimary, bel.getPin("D"), Unisim.FDRE);
->>>>>>> 742e1aa1
     }
 
     private void routeLUTRouteThruHelperCarry(Design d, SiteInst si, char letter, boolean primary) {
@@ -120,10 +100,6 @@
         SiteInst si = d.createSiteInst(d.getDevice().getSite("SLICE_X32Y73"));
         
         for(char letter : LUTTools.lutLetters) {
-<<<<<<< HEAD
-            routeLUTRouteThruHelperFF(d, si, letter, true);
-            routeLUTRouteThruHelperFF(d, si, letter, false);
-=======
             routeLUTRouteThruHelperFF(d, si, letter, true, true);
             routeLUTRouteThruHelperFF(d, si, letter, false, false);
             if(d.getDevice().getSeries() == Series.Series7 && letter == 'D') break;
@@ -141,7 +117,6 @@
             routeLUTRouteThruHelperFF(d, si, letter, true, true);
             routeLUTRouteThruHelperFF(d, si, letter, true, false);
             Assertions.assertNull(si.getCell(letter + "5LUT"));
->>>>>>> 742e1aa1
             if(d.getDevice().getSeries() == Series.Series7 && letter == 'D') break;
         }
     }
@@ -154,13 +129,8 @@
         SiteInst si = d.createSiteInst(d.getDevice().getSite("SLICE_X32Y73"));
 
         for(char letter : LUTTools.lutLetters) {
-<<<<<<< HEAD
-            routeLUTRouteThruHelperFF(d, si, letter, true);
-            routeLUTRouteThruHelperFF(d, si, letter, false);
-=======
             routeLUTRouteThruHelperFF(d, si, letter, true, true);
             routeLUTRouteThruHelperFF(d, si, letter, false, false);
->>>>>>> 742e1aa1
 
             // Unroute 6LUT
             {
