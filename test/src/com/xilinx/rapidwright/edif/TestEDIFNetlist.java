/* 
 * Copyright (c) 2021 Xilinx, Inc. 
 * All rights reserved.
 *
 * Author: Chris Lavin, Xilinx Research Labs.
 *  
 * This file is part of RapidWright. 
 * 
 * Licensed under the Apache License, Version 2.0 (the "License");
 * you may not use this file except in compliance with the License.
 * You may obtain a copy of the License at
 * 
 *     http://www.apache.org/licenses/LICENSE-2.0
 * 
 * Unless required by applicable law or agreed to in writing, software
 * distributed under the License is distributed on an "AS IS" BASIS,
 * WITHOUT WARRANTIES OR CONDITIONS OF ANY KIND, either express or implied.
 * See the License for the specific language governing permissions and
 * limitations under the License.
 * 
 */
 
package com.xilinx.rapidwright.edif;

import java.nio.file.Path;
import java.util.HashSet;
import java.util.List;
import java.util.Map;
import java.util.Set;

import org.junit.jupiter.api.Assertions;
import org.junit.jupiter.api.Test;
import org.junit.jupiter.api.io.TempDir;

import com.xilinx.rapidwright.design.Design;
import com.xilinx.rapidwright.device.Device;
import com.xilinx.rapidwright.device.IOStandard;
import com.xilinx.rapidwright.device.Part;
import com.xilinx.rapidwright.device.PartNameTools;
import com.xilinx.rapidwright.support.RapidWrightDCP;
import org.junit.jupiter.params.ParameterizedTest;
import org.junit.jupiter.params.provider.ValueSource;

class TestEDIFNetlist {

    private static final String PART_NAME = Device.KCU105;
    
    private static final String TEST_MACRO = "IOBUFDS_INTERMDISABLE";
    
    private Design createSampleMacroDesign(String macro, Part part) {
        String designName = TEST_MACRO +"_design";
        final EDIFNetlist netlist = EDIFTools.createNewNetlist(designName);
        final Design design = new Design(designName, part.getName());
        design.setNetlist(netlist);
        
        final EDIFCell prototypeMacro = Design.getMacroPrimitives(part.getSeries()).getCell(macro); 
        
        EDIFCell macroCell = new EDIFCell(netlist.getHDIPrimitivesLibrary(), prototypeMacro);
        
        macroCell.createCellInst("test" + macro, netlist.getTopCell());

        return design;
    }
    
    private Design createSamplePrimitiveDesign(String prim, Part part) {
        String designName = prim +"_design";
        final EDIFNetlist netlist = EDIFTools.createNewNetlist(designName);
        final Design design = new Design(designName, part.getName());
        design.setNetlist(netlist);
        
        final EDIFCell prototypePrim = Design.getPrimitivesLibrary().getCell(prim); 
        
        EDIFCell primCell = new EDIFCell(netlist.getHDIPrimitivesLibrary(), prototypePrim);
        
        primCell.createCellInst("test" + prim, netlist.getTopCell());

        return design;
    }    
    
    @Test
    void testMacroExpansionException(@TempDir Path tempDir) {
        final Part part = PartNameTools.getPart(PART_NAME);
        Design testDesign = createSampleMacroDesign(TEST_MACRO, part);
        final Path outputDCP = tempDir.resolve(testDesign.getName() + ".dcp");
        testDesign.writeCheckpoint(outputDCP);
        
        Design loadAgain = Design.readCheckpoint(outputDCP);
        Assertions.assertTrue(loadAgain.getNetlist().getHDIPrimitivesLibrary().containsCell("OBUFTDS"));
        
        final Part part2 = PartNameTools.getPart(Device.KCU105);
        Design testDesign2 = createSamplePrimitiveDesign("OBUFDS", part2);
        testDesign2.getNetlist().expandMacroUnisims(part.getSeries());
        Assertions.assertTrue(testDesign2.getNetlist().getHDIPrimitivesLibrary().containsCell("OBUFDS_DUAL_BUF"));
        testDesign2.getNetlist().collapseMacroUnisims(part.getSeries());
        Assertions.assertTrue(testDesign2.getNetlist().getHDIPrimitivesLibrary().containsCell("OBUFDS"));
        Assertions.assertFalse(testDesign2.getNetlist().getHDIPrimitivesLibrary().containsCell("OBUFDS_DUAL_BUF"));
        testDesign2.getTopEDIFCell().getCellInst("testOBUFDS").addProperty("IOStandard", IOStandard.LVCMOS12.name());
        testDesign2.getNetlist().expandMacroUnisims(part.getSeries());
        Assertions.assertTrue(testDesign2.getNetlist().getHDIPrimitivesLibrary().containsCell("OBUFDS"));
        Assertions.assertFalse(testDesign2.getNetlist().getHDIPrimitivesLibrary().containsCell("OBUFDS_DUAL_BUF"));        
    }

    @Test
    public void testTrackChanges() {
        Design d = Design.readCheckpoint(RapidWrightDCP.getPath("microblazeAndILA_3pblocks.dcp"), true);
        EDIFNetlist netlist = d.getNetlist();

        EDIFHierPortInst srcPortInst = netlist.getHierPortInstFromName(TestEDIFTools.TEST_SRC);
        EDIFHierPortInst snkPortInst = netlist.getHierPortInstFromName(TestEDIFTools.TEST_SNK);

        // Disconnect sink in anticipation of connecting to another net
        snkPortInst.getNet().removePortInst(snkPortInst.getPortInst());

        netlist.setTrackCellChanges(true);

        EDIFTools.connectPortInstsThruHier(srcPortInst, snkPortInst, TestEDIFTools.UNIQUE_SUFFIX);

        netlist.resetParentNetMap();

        Map<EDIFCell,List<EDIFChange>> modifiedCells = netlist.getModifiedCells();

        Assertions.assertEquals(modifiedCells.size(), 8);

        Set<EDIFCell> potentiallyModifiedCells = new HashSet<>();
        for(EDIFHierNet logNets : netlist.getNetAliases(srcPortInst.getHierarchicalNet())) {
            potentiallyModifiedCells.add(logNets.getParentInst().getCellType());
        }

        for(EDIFCell modifiedCell : modifiedCells.keySet()) {
            Assertions.assertTrue(potentiallyModifiedCells.contains(modifiedCell));
        }
    }
<<<<<<< HEAD
    
    @Test
    public void testGetHier() {
        final EDIFNetlist netlist = EDIFTools.createNewNetlist("test");
        
        EDIFCell top = netlist.getTopCell();
        EDIFCell lut2 = Design.getPrimitivesLibrary().getCell("LUT2");
        top.createChildCellInst("fred", lut2);
        top.createChildCellInst("fred/barney", lut2);
        
        Assertions.assertNotNull(netlist.getHierCellInstFromName("fred"));
        Assertions.assertNotNull(netlist.getHierCellInstFromName("fred/barney"));
        
        EDIFCell hierCell = new EDIFCell(netlist.getWorkLibrary(), "flintstones");
        top.createChildCellInst("flintstones", hierCell);
        hierCell.createChildCellInst("wilma", lut2);
        hierCell.createChildCellInst("wilma/betty", lut2);
        
        Assertions.assertNotNull(netlist.getHierCellInstFromName("flintstones/wilma"));
        Assertions.assertNotNull(netlist.getHierCellInstFromName("flintstones/wilma/betty"));
=======

    @Test
    public void testCopyCellsAndSubCells() {
        Design design = RapidWrightDCP.loadDCP("picoblaze_ooc_X10Y235.dcp");
        EDIFNetlist srcNetlist = design.getNetlist();

        EDIFNetlist dstNetlist = EDIFTools.createNewNetlist("dstNetlist");
        dstNetlist.copyCellAndSubCells(srcNetlist.getTopCell());
        for (EDIFLibrary srcLib : srcNetlist.getLibraries()) {
            if (srcLib.isHDIPrimitivesLibrary())
                continue;
            EDIFLibrary dstLib = dstNetlist.getLibrary(srcLib.getName());
            Assertions.assertEquals(srcLib, dstLib);
            for (EDIFCell srcCell : srcLib.getCells()) {
                EDIFCell dstCell = dstLib.getCell(srcCell.getLegalEDIFName());
                // Check contents are equal, but not pointers
                Assertions.assertEquals(srcCell, dstCell);
                Assertions.assertTrue(srcCell != dstCell);
                Assertions.assertTrue(srcCell.getLibrary().getNetlist() == srcNetlist);
                Assertions.assertTrue(dstCell.getLibrary().getNetlist() == dstNetlist);
                for (EDIFCellInst srcInst : srcCell.getCellInsts()) {
                    EDIFCellInst dstInst = dstCell.getCellInst(srcInst.getName());
                    Assertions.assertEquals(srcInst, dstInst);
                    Assertions.assertTrue(srcInst != dstInst);
                    Assertions.assertTrue(srcInst.getCellType().getLibrary().getNetlist() == srcNetlist);
                    Assertions.assertTrue(dstInst.getCellType().getLibrary().getNetlist() == dstNetlist);
                }
            }
        }
    }

    @Test
    public void testCopyCellsAndSubCellsCollision() {
        Design design = RapidWrightDCP.loadDCP("picoblaze_ooc_X10Y235.dcp");
        EDIFNetlist srcNetlist = design.getNetlist();

        EDIFNetlist dstNetlist = EDIFTools.createNewNetlist("dstNetlist");
        dstNetlist.copyCellAndSubCells(srcNetlist.getTopCell());

        RuntimeException e = Assertions.assertThrows(RuntimeException.class,
                () -> dstNetlist.copyCellAndSubCells(srcNetlist.getTopCell()));
        Assertions.assertEquals("ERROR: Destination netlist already contains EDIFCell named 'picoblaze_top' in library 'work'",
                e.getMessage());
    }

    @ParameterizedTest
    @ValueSource(booleans = {false, true})
    public void testCopyCellsAndSubCellsIntoLibrary(boolean existing) {
        EDIFDesign srcDesign = new EDIFDesign();
        EDIFNetlist srcNetlist = EDIFTools.createNewNetlist("srcNetlist");
        srcNetlist.setDesign(srcDesign);
        EDIFLibrary srcLibrary = srcNetlist.addLibrary(new EDIFLibrary("srcLibrary"));
        EDIFCell srcCell = new EDIFCell(srcLibrary, "srcCell");
        srcDesign.setTopCell(srcCell);

        EDIFNetlist dstNetlist = EDIFTools.createNewNetlist("dstNetlist");
        EDIFLibrary dstLibraryBefore = null;
        if (existing) {
            dstLibraryBefore = dstNetlist.addLibrary(new EDIFLibrary(srcLibrary.getName()));
        }

        dstNetlist.copyCellAndSubCells(srcNetlist.getTopCell());

        EDIFLibrary dstLibraryAfter = dstNetlist.getLibrary(srcLibrary.getName());
        Assertions.assertNotNull(dstLibraryAfter);
        if (existing) {
            Assertions.assertTrue(dstLibraryBefore == dstLibraryAfter);
        }
        Assertions.assertFalse(srcLibrary == dstLibraryAfter);

        EDIFCell dstCell = dstLibraryAfter.getCell(srcCell.getName());
        Assertions.assertNotNull(dstCell);
        // Copy really makes a copy of the source cell
        Assertions.assertFalse(srcCell == dstCell);
    }

    @ParameterizedTest
    @ValueSource(booleans = {false, true})
    public void testMigrateCellsAndSubCellsIntoLibrary(boolean existing) {
        EDIFDesign srcDesign = new EDIFDesign();
        EDIFNetlist srcNetlist = EDIFTools.createNewNetlist("srcNetlist");
        srcNetlist.setDesign(srcDesign);
        EDIFLibrary srcLibrary = srcNetlist.addLibrary(new EDIFLibrary("srcLibrary"));
        EDIFCell srcCell = new EDIFCell(srcLibrary, "srcCell");
        srcDesign.setTopCell(srcCell);

        EDIFNetlist dstNetlist = EDIFTools.createNewNetlist("dstNetlist");
        EDIFLibrary dstLibraryBefore = null;
        if (existing) {
            dstLibraryBefore = dstNetlist.addLibrary(new EDIFLibrary(srcLibrary.getName()));
        }

        dstNetlist.migrateCellAndSubCells(srcNetlist.getTopCell());

        EDIFLibrary dstLibraryAfter = dstNetlist.getLibrary(srcLibrary.getName());
        Assertions.assertNotNull(dstLibraryAfter);
        if (existing) {
            Assertions.assertTrue(dstLibraryBefore == dstLibraryAfter);
        }
        Assertions.assertFalse(srcLibrary == dstLibraryAfter);

        EDIFCell dstCell = dstLibraryAfter.getCell(srcCell.getName());
        Assertions.assertNotNull(dstCell);
        // Migration re-uses the same cell
        Assertions.assertTrue(srcCell == dstCell);
    }

    @ParameterizedTest
    @ValueSource(booleans = {false, true})
    public void testMigrateCellsAndSubCells(boolean uniquify) {
        EDIFNetlist dstNetlist = EDIFTools.createNewNetlist("dstNetlist");
        final String srcLibraryName = "srcLibrary";
        final String srcCellName = "srcCell";
        for (int i = 0; i < 3; i++) {
            EDIFDesign srcDesign = new EDIFDesign();
            EDIFNetlist srcNetlist = EDIFTools.createNewNetlist("srcNetlist");
            srcNetlist.setDesign(srcDesign);
            EDIFLibrary srcLibrary = srcNetlist.addLibrary(new EDIFLibrary(srcLibraryName));
            EDIFCell srcCell = new EDIFCell(srcLibrary, srcCellName);
            srcDesign.setTopCell(srcCell);

            dstNetlist.migrateCellAndSubCells(srcNetlist.getTopCell(), uniquify);
        }

        EDIFLibrary dstLibrary = dstNetlist.getLibrary(srcLibraryName);
        Assertions.assertNotNull(dstLibrary);
        Assertions.assertNotNull(dstLibrary.getCell(srcCellName));
        if (uniquify) {
            Assertions.assertNotNull(dstLibrary.getCell(srcCellName + "_parameterized0"));
            Assertions.assertNotNull(dstLibrary.getCell(srcCellName + "_parameterized1"));
            Assertions.assertEquals(dstLibrary.getCells().size(), 3);
        } else {
            Assertions.assertEquals(dstLibrary.getCells().size(), 1);
        }
>>>>>>> bb3dc2bc
    }
}<|MERGE_RESOLUTION|>--- conflicted
+++ resolved
@@ -130,7 +130,6 @@
             Assertions.assertTrue(potentiallyModifiedCells.contains(modifiedCell));
         }
     }
-<<<<<<< HEAD
     
     @Test
     public void testGetHier() {
@@ -151,7 +150,7 @@
         
         Assertions.assertNotNull(netlist.getHierCellInstFromName("flintstones/wilma"));
         Assertions.assertNotNull(netlist.getHierCellInstFromName("flintstones/wilma/betty"));
-=======
+    }
 
     @Test
     public void testCopyCellsAndSubCells() {
@@ -286,6 +285,5 @@
         } else {
             Assertions.assertEquals(dstLibrary.getCells().size(), 1);
         }
->>>>>>> bb3dc2bc
     }
 }